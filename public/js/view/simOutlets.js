--- conflicted
+++ resolved
@@ -1,2564 +1,2561 @@
-/**
- * @author James
- */
-
-var Lobster = Lobster || {};
-Lobster.Outlets.CPP = Lobster.Outlets.CPP || {};
-
-var FADE_DURATION = 300;
-var SLIDE_DURATION = 400;
-
-Lobster.Outlets.CPP.CPP_ANIMATIONS = true;
-
-var CodeList = Lobster.Outlets.CPP.CodeList = WebOutlet.extend({
-    _name: "CodeList",
-    _instances : [],
-    reloadLists : function(){
-        for(var i = 0; i < this._instances.length; ++i){
-            this._instances[i].loadList();
-        }
-    },
-    init: function(element, url, editor, personal) {
-        this.initParent(element);
-        this._instances.push(this);
-        element.addClass("codeList");
-
-        this.editor = editor;
-        // this.editor.converse(this);
-
-        this.personal = personal;
-        if (personal){
-            CodeList._personalList = this;
-        }
-
-
-        var self = this;
-//        self.setList(["fact.cpp", "hailstone.cpp", "countDigits.cpp"]);
-        this.url = url;
-        this.programs = {};
-        this.loadList();
-    },
-
-    loadList : function(){
-        var self = this;
-        $.ajax({
-            type: "POST",
-            url: this.url + "codeList",
-            data: {idtoken: ID_TOKEN},
-            success: function(data){
-                self.setList(data);
-                CodeList.ajaxSuccessful = true;
-            },
-            dataType: "json"
-        });
-    },
-
-    setList : function(codeList){
-        var self = this;
-
-        // Was one active before?
-//        this.element.find("")
-
-        this.programs = {};
-
-        this.element.empty();
-        for(var i = 0; i < codeList.length; i++){
-            var program = codeList[i];
-            //console.log(JSON.stringify(program));
-            var isPublic = false;
-            if(typeof program !== "string"){
-                isPublic = program.isPublic;
-                program = program.name;
-            }
-
-            var item = $("<div></div>");
-            if (this.personal){
-                var checkbox = $('<input type="checkbox" name="isPublic" value="'+program+'" />');
-                checkbox[0].checked = (isPublic === "1");
-                item.append(checkbox);
-                checkbox.change(function(){
-                    //console.log(JSON.stringify({name: $(this).val(), isPublic: $(this)[0].checked}));
-                    $.post("api/me/setCodePublic", {idtoken: ID_TOKEN, name: $(this).val(), isPublic: $(this)[0].checked}, function(){
-                        console.log("success");
-                    });
-                });
-            }
-            var link = $('<span class="link">'+program+'</span>');
-            item.append(link);
-            link.click(function(){
-                if(self.loadCode($(this).html())) {
-                    $(this).addClass("active");
-                }
-            });
-
-            this.element.append(item);
-            this.programs[program] = true;
-        }
-    },
-
-    loadCode : function(name, who){
-        // TODO NEW put something like this back in somewhere
-        // if(!this.editor.isSaved() && !confirm("Your code has unsaved changes, and loading a file will overwrite them. Are you sure?")) {
-        //     return;
-        // }
-        if(!this.personal && CodeList._personalList && CodeList._personalList.programs[name] && !confirm("WARNING! Loading code from the class repository will overwrite your local copy of the same name! Are you sure?")){
-            return;
-        }
-        var self = this;
-
-        if (who) {
-            $.ajax({
-                type: "POST",
-                url: "api/user/" + who + "/" + name,
-                data: {idtoken: ID_TOKEN},
-                success: function (data) {
-                    if (!data){
-                        alert("Program not found! (It is either private or doesn't exist.)")
-                        return;
-                    }
-                    self.send("loadCode", {name: who + "_" + name, code: data});
-                    document.title = name;
-                    $(".codeList .active").removeClass("active");
-                },
-                dataType: "text"
-            });
-
-        }
-        else{
-            $.ajax({
-                type: "POST",
-                url: this.url + (this.personal ? "code/" : "course/code/eecs280f16/") + name,
-                data: {idtoken: ID_TOKEN},
-                success: function (data) {
-                    if (!data){
-                        if (name === "program.cpp"){
-                            self.send("loadCode", {name: name, code: "int main(){\n  \n}"});
-                            document.title = name;
-                            $(".codeList .active").removeClass("active");
-                        }
-                        else{
-                            alert("Program not found :(.");
-                        }
-                    }
-                    self.send("loadCode", {name: name, code: data});
-                    document.title = name;
-                    $(".codeList .active").removeClass("active");
-                },
-                dataType: "text"
-            });
-        }
-        return true;
-    },
-    _act: {
-        saved: function(){
-            this.loadList();
-        }
-    }
-
-});
-
-var ProjectList = Lobster.Outlets.CPP.ProjectList = Class.extend(Observable, {
-    _name: "ProjectList",
-
-    API_URL : "/api/me/project/list",
-
-    // element should be a jquery object
-    init: function(element) {
-        this.i_element = element;
-        element.addClass("projectList");
-
-        this.refresh();
-    },
-
-    refresh : function(){
-        this.ajax({
-            type: "GET",
-            url: this.API_URL,
-            success: function(data){
-                this.i_setList(data);
-            },
-            dataType: "json"
-        });
-    },
-
-    i_setList : function(projects) {
-        var self = this;
-
-        this.i_element.empty();
-
-        for(var i = 0; i < projects.length; i++) {
-            var project = projects[i];
-            var item = $("<li></li>");
-            var link = $('<a class="link lobster-code" data-toggle="pill">' + project["project"] + '</a>');
-            item.append(link);
-            link.click(function(){
-                self.send("loadProject", $(this).html());
-            });
-
-            this.i_element.append(item);
-        }
-    }
-
-});
-
-Lobster.Outlets.CPP.SimulationOutlet = WebOutlet.extend({
-    _name: "SimulationOutlet",
-    DEFAULT_CONFIG : {
-        initCode: "int main(){\n  \n}"
-    },
-    init: function(element, config) {
-        this.i_config = makeDefaulted(config, Outlets.CPP.SimulationOutlet.DEFAULT_CONFIG);
-
-        assert(element instanceof jQuery);
-
-        this.initParent(element);
-
-        this.program = Program.instance();
-        this.sim = Simulation.instance(this.program);
-        this.listenTo(this.sim);
-
-        if (this.i_config.log !== false){
-            this.log = UserLog.instance();
-        }
-
-        var self = this;
-//        $("#sim").load("component/sim/standard", function() {
-            self.initSuboutlets();
-            self.initListeners();
-
-//        });
-
-
-//        simulation.setCode(config.initCode);
-    },
-
-    initSuboutlets : function(){
-        var element = this.element;
-        var elem;
-
-        var self = this;
-
-        // Set up simulation and source tabs
-        // var sourceTab = element.find(".sourceTab");
-        // var simTab = element.find(".simTab");
-        var sourcePane = element.find("#sourcePane");
-        var simPane = element.find("#simPane");
-
-        // sourceTab.click(function(){
-        //     sourceTab.addClass("active");
-        //     simTab.removeClass("active");
-        //     sourcePane.css("display", "flex");
-        //     simPane.css("display", "none");
-        // });
-        //
-        // simTab.add(element.find(".runButton")).click(function(){
-        //     simTab.addClass("active");
-        //     sourceTab.removeClass("active");
-        //     simPane.css("display", "flex");
-        //     sourcePane.css("display", "none");
-        //     self.saveFunc();
-        //     self.send("userAction", UserActions.Simulate.instance());
-        //     simPane.focus();
-        //     self.restart();
-        // });
-
-
-        // var simTab = element.find(".simTab");
-        element.find(".runButton").click(function(){
-            self.sim.setProgram(self.projectEditor.getProgram());
-        });
-
-
-        this.projectEditor = ProjectEditor.instance(sourcePane);
-
-
-        this.errorStatus = ValueEntity.instance();
-
-
-        this.runningProgress = element.find(".runningProgress");
-//        this.console = ValueEntity.instance();
-
-        // if ((elem = element.find(".codeMirrorEditor")).length !== 0) {
-        //     this.editor = Outlets.CPP.FileEditor.instance(elem, this.program);
-        //     this.listenTo(this.editor);
-        //     this.listenTo(this.editor.getProgram());
-        //     this.sim.converse(this.editor);
-        //     // Dismiss any annotation messages
-        //     var self = this;
-        //     elem.click(function(){
-        //         self.hideAnnotationMessage();
-        //     })
-        // }
-        if ((elem = this.statusElem = element.find(".status")).length !== 0) {
-            this.status = Outlets.HtmlOutlet.instance(elem, true).listenTo(this.errorStatus);
-        }
-        if ((elem = element.find(".console")).length !== 0) {
-            this.consoleOutlet = Outlets.HtmlOutlet.instance(elem, true).listenTo(this.sim.console);
-        }
-        // if ((elem = element.find(".semanticProblems")).length !== 0) {
-        //     this.problemsElem = elem;
-        //     //this.problems = Outlets.List.instance(elem, $("<li></li>")).listenTo(sim.semanticProblems);
-        // }
-        if ((elem = element.find(".stackFrames")).length !== 0) {
-            if (this.useSourceSimulation){
-                this.stackFrames = Outlets.CPP.SourceSimulation.instance(elem, this.sim, this);
-                this.listenTo(this.stackFrames);
-            }
-            else{
-                this.stackFrames = Outlets.CPP.SimulationStack.instance(elem, this.sim, this);
-                this.listenTo(this.stackFrames);
-            }
-        }
-        //if ((elem = element.find(".stackFrames2")).length !== 0) {
-        //    //this.stackFrames2 = Outlets.CPP.SimulationStack.instance(elem, sim, this);
-        //    this.stackFrames2 = Outlets.CPP.SourceSimulation.instance(elem, sim, this);
-        //    this.listenTo(this.stackFrames2);
-        //}
-        if ((elem = element.find(".memory")).length !== 0) {
-            this.memory = Outlets.CPP.Memory.instance(elem, this.sim.memory);
-        }
-        // TODO REMOVE
-        // if ((elem = element.find(".codeSelect")).length !== 0) {
-        //
-        //     this.codeName = ValueEntity.instance(false, "");
-        //     this.codeName.addListener(Actor.instance(function(msg){
-        //
-        //         $.ajax({
-        //             type: 'GET',
-        //             url: '/api/user/jjuett/' + msg.data,
-        //             dataType: 'text',
-        //             success: function(text){
-        //                 self.sim.code.setValue(text);
-        //             }
-        //
-        //         });
-        //
-        //     }));
-        //     this.codeSelect = Outlets.ValueOutlet.instance(elem).converse(this.codeName);
-        // }
-
-        this.runButton = element.find(".runButton");
-
-        if (element.find(".saveName").length !== 0){
-            var filenameRegex = /^[a-zA-Z0-9\._-]+$/;
-            this.saveNameEnt = ValueEntity.instance("saveName", "program");
-            ValueOutlet.instance(element.find(".saveName")).converse(this.saveNameEnt);
-            this.saveButton = element.find(".saveButton");
-            this.saveMessage = element.find(".saveMessage");
-
-            this.saveFunc = function(suppressAlert){
-                var name = self.saveNameEnt.value().trim();
-
-                if (name.match(filenameRegex)){
-                    self.projectEditor.saveProject();
-                    // self.saveMessage.html("Saving...").show();
-                    // $.post("api/me/save", {idtoken: ID_TOKEN, name: name, code: self.editor.getText()}, function(){
-                    //     console.log("save successful");
-                    //     self.saveMessage.html("Saved!").fadeOut(5000);
-                    //     self.editor.save();
-                    //     CodeList.reloadLists();
-                    // });
-                }
-                else{
-                    if(!suppressAlert) {
-                        alert("Sorry, couldn't save the file. (Invalid file name.)");
-                    }
-                }
-            };
-            // this.editor.saveFunc = this.saveFunc;
-
-            this.saveButton.click(this.saveFunc);
-
-        }
-
-
-
-
-        var buttons = this.buttons = {};
-
-        buttons.restart = element.find(".restart");
-        buttons.restart.click(function(){
-            self.restart();
-        });
-        var stepForwardNumEnt = ValueEntity.instance("stepForwardNum", "1");
-        element.find(".stepForwardNum").length !== 0 && ValueOutlet.instance(element.find(".stepForwardNum")).converse(stepForwardNumEnt);
-
-        buttons.stepForward = element.find(".stepForward");
-        buttons.stepForward.click(function(){
-            self.stepForward(parseInt(stepForwardNumEnt.value()));
-        });
-
-        buttons.stepOver = element.find("button.stepOver");
-        buttons.stepOver.click(function(){
-            self.stepOver();
-        });
-
-        buttons.stepOut = element.find("button.stepOut");
-        buttons.stepOut.click(function(){
-            self.stepOut();
-        });
-
-        buttons.skipToEnd = element.find("button.skipToEnd");
-        buttons.skipToEnd.click(function(){
-            self.skipToEnd();
-        });
-
-        buttons.runToEnd = element.find("button.runToEnd");
-        buttons.runToEnd.click(function(){
-            self.runToEnd();
-        });
-
-        buttons.pause = element.find("button.pause");
-        buttons.pause.click(function(){
-            self.pause();
-        });
-        this.skipFunctions = false;
-        //element.find("input.stepInto").change(function(){
-        //    self.skipFunctions = !$(this).is(":checked");
-        //});
-
-
-        if (element.find(".stepBackwardNum").length !== 0) {
-            var stepBackwardNumEnt = ValueEntity.instance("stepBackwardNum", "1");
-            ValueOutlet.instance(element.find(".stepBackwardNum")).converse(stepBackwardNumEnt);
-            buttons.stepBackward = element.find(".stepBackward");
-            buttons.stepBackward.click(function () {
-                self.stepBackward(parseInt(stepBackwardNumEnt.value()));
-            });
-        }
-
-
-
-        var self = this;
-        element.find(".simPane").on("mousewheel", function(e){
-            if (e.ctrlKey){
-                self.mousewheel(e);
-            }
-            else{
-                return true;
-            }
-        });
-
-        element.find(".stackFrames").on("mousedown", function(e){
-            element.find(".simPane").focus();
-            //alert("hi");
-        });
-
-        element.find(".simPane").add(element.find(".stackFrames")).on("keydown", function(e){
-            //console.log(e.which);
-            if (element.find(".simPane").css("display") !== "none"){
-                if (e.which == 39 || e.which == 83){
-                    self.stepForward();
-                }
-                else if (e.which == 37){
-                    self.stepBackward();
-                }
-                //else if (e.which == 40){
-                //    self.stepOver();
-                //}
-                //else if (e.which == 38){
-                //    self.stepOut();
-                //}
-            }
-            e.preventDefault();
-            e.stopPropagation();
-        }).on("keypress", function(e){
-            e.preventDefault();
-            e.stopPropagation();
-        });
-
-
-
-        this.alerts = element.find(".alerts");
-        this.alerts.find("button").click(function(){
-            self.hideAlerts();
-        });
-
-        this.annotationMessages = element.find(".annotationMessages");
-        this.annotationMessages.find("button").click(function(){
-            self.hideAnnotationMessage();
-        });
-        this.afterAnnotation = [];
-//        makeEventHandler(element.find("#simPane")[0], this, "mousewheel", true);
-    },
-
-    initListeners : function(){
-        // this.log && this.log.listenTo(this);
-        // this.log && this.log.listenTo(this.editor);
-    },
-
-    setEnabledButtons : function(enabled, def){
-        def = def || false;
-        for(var key in this.buttons){
-            if (enabled.hasOwnProperty(key)){
-                this.buttons[key].prop("disabled", !enabled[key]);
-            }
-            else{
-                this.buttons[key].prop("disabled", !def);
-            }
-        }
-    },
-
-    loadProject : function(projectName){
-        // TODO NEW: warn about losing unsaved changes
-
-        this.projectEditor.loadProject(projectName);
-
-    },
-
-    restart : function(){
-        this.setEnabledButtons({}, true);
-        this.sim.start();
-    },
-
-    stepForward : function(n){
-        this.setAnimationsOn(true);
-        this.runningProgress.css("visibility", "visible");
-        var self = this;
-        setTimeout(function(){
-            self.sim.stepForward(n);
-            self.runningProgress.css("visibility", "hidden");
-        },1);
-    },
-
-    stepOver : function(){
-        this.runningProgress.css("visibility", "visible");
-
-        CPPCodeInstance.silent = true;
-        this.setAnimationsOn(false);
-        this.setEnabledButtons({"pause":true});
-
-        this.sim.speed = Simulation.MAX_SPEED;
-        var self = this;
-        this.sim.stepOver({
-            after : function(){
-                CPPCodeInstance.silent = false;
-                self.stackFrames.refresh();
-                setTimeout(function(){self.setAnimationsOn(true);}, 10);
-                self.runningProgress.css("visibility", "hidden");
-                self.setEnabledButtons({
-                    "pause": false
-                }, true);
-                self.element.find(".simPane").focus();
-            }
-        });
-    },
-
-    stepOut : function(){
-        this.runningProgress.css("visibility", "visible");
-
-        CPPCodeInstance.silent = true;
-        this.setAnimationsOn(false);
-        this.setEnabledButtons({"pause":true});
-
-        this.sim.speed = Simulation.MAX_SPEED;
-        var self = this;
-        this.sim.stepOut({
-            after : function(){
-                CPPCodeInstance.silent = false;
-                self.stackFrames.refresh();
-                setTimeout(function(){self.setAnimationsOn(true);}, 10);
-                self.runningProgress.css("visibility", "hidden");
-                self.setEnabledButtons({
-                    "pause": false
-                }, true);
-                self.element.find(".simPane").focus();
-            }
-        });
-    },
-
-
-    // TODO this has some bugs where the thing can get skipped over lol
-    //runTo : function(data){
-    //    this.runToEnd({stopIfTrue: function(sim){
-    //        var topInst = sim.peek();
-    //        return topInst.model === data.code && topInst.parent === data.parentInst;
-    //    }});
-    //},
-
-    runToEnd : function(){
-        this.runningProgress.css("visibility", "visible");
-
-        //CPPCodeInstance.silent = true;
-        this.setAnimationsOn(false);
-        this.setEnabledButtons({"pause":true});
-
-        var self = this;
-        this.sim.speed = 1;
-        this.sim.autoRun({after: function(){
-            //CPPCodeInstance.silent = false;
-            //self.stackFrames.refresh();
-            setTimeout(function(){self.setAnimationsOn(true);}, 10);
-            //self.setEnabledButtons({
-            //    skipToEnd: true,
-            //    restart: true
-            //}, false);
-            self.runningProgress.css("visibility", "hidden");
-        }});
-    },
-
-    skipToEnd : function(){
-        this.runningProgress.css("visibility", "visible");
-
-        CPPCodeInstance.silent = true;
-        this.setAnimationsOn(false);
-        this.setEnabledButtons({"pause":true});
-
-        var self = this;
-        this.sim.speed = Simulation.MAX_SPEED;
-        this.sim.autoRun({after: function(){
-            CPPCodeInstance.silent = false;
-            self.stackFrames.refresh();
-            setTimeout(function(){self.setAnimationsOn(true);}, 10);
-            //self.setEnabledButtons({
-            //    skipToEnd: true,
-            //    restart: true
-            //}, false);
-            self.runningProgress.css("visibility", "hidden");
-        }});
-
-
-
-
-    },
-
-    pause : function(){
-        this.sim.pause();
-    },
-
-    stepBackward : function(n){
-        if (this.ignoreStepBackward){return;}
-
-        this.runningProgress.css("visibility", "visible");
-        var self = this;
-
-        CPPCodeInstance.silent = true;
-        this.setAnimationsOn(false);
-        this.ignoreStepBackward = true;
-        setTimeout(function(){
-            self.sim.stepBackward(n);
-            CPPCodeInstance.silent = false;
-            self.stackFrames.refresh();
-            setTimeout(function(){self.setAnimationsOn(true);}, 10);
-            self.setEnabledButtons({
-                "pause": false
-            }, true);
-            self.runningProgress.css("visibility", "hidden");
-            self.ignoreStepBackward = false;
-        }, 100);
-
-    },
-
-    loadCode : function(program){
-        this.saveNameEnt.setValue(program.name);
-    },
-
-    setAnimationsOn : function(animOn){
-        if (animOn){
-            //CPPCodeInstance.silent = false;
-//        this.silent = false;
-            Outlets.CPP.CPP_ANIMATIONS = true;
-            $.fx.off = false;
-            $("body").removeClass("noTransitions").height(); // .height() is to force reflow
-
-        }
-        else{
-            $("body").addClass("noTransitions").height(); // .height() is to force reflow
-            $.fx.off = true;
-            Outlets.CPP.CPP_ANIMATIONS = false; // TODO not sure I need this
-//        this.silent = true;
-//            CPPCodeInstance.silent = true;
-        }
-    },
-
-    hideAlerts : function(){
-        this.alerts.css("left", "450px");
-        $(".codeInstance.current").removeClass("current");
-    },
-
-    hideAnnotationMessage : function(){
-        this.annotationMessages.css("top", "125px");
-        if (this.afterAnnotation.length > 0){
-            this.afterAnnotation.forEach(function(fn){fn();})
-            this.afterAnnotation.length = 0;
-        }
-    },
-
-    _act : {
-        loadCode : "loadCode",
-        loadProject : "loadProject",
-        runTo: "runTo",
-        skipToEnd: "skipToEnd",
-        compiled : function(msg){
-            this.errorStatus.setValue("Compilation successful!");
-            this.statusElem.removeClass("error");
-            this.runButton.css("display", "inline-block");
-        },
-        syntaxError : function(msg){
-            var err = msg.data;
-            this.errorStatus.setValue("Syntax error at line " + err.line + ", column " + err.column/* + ": " + err.message*/);
-            this.statusElem.addClass("error");
-            this.runButton.css("display", "none");
-        },
-        semanticError : function(msg){
-            this.errorStatus.setValue("Semantic error(s) detected.");
-            this.statusElem.addClass("error");
-            this.runButton.css("display", "none");
-
-        },
-        otherError : function(msg){
-            this.errorStatus.setValue(msg.data);
-            this.statusElem.addClass("error");
-            this.runButton.css("display", "none");
-        },
-        unknownError : function(msg){
-            this.errorStatus.setValue("Oops! Something went wrong. You may be trying to use an unsupported feature of C++. Or you may have stumbled upon a bug. Feel free to let me know at jjuett@umich.edu if you think something is wrong.");
-            this.statusElem.addClass("error");
-            this.runButton.css("display", "none");
-        },
-        annotationMessage : function(msg){
-            this.hideAnnotationMessage();
-            var text = msg.data.text;
-            if (msg.data.after){
-                this.afterAnnotation.unshift(msg.data.after);
-            }
-            this.annotationMessages.find(".annotation-message").html(text);
-            this.annotationMessages.css("top", "0px");
-            if (msg.data.aboutRecursion){
-                this.annotationMessages.find(".lobsterTeachingImage").css("display", "inline");
-                this.annotationMessages.find(".lobsterRecursionImage").css("display", "none");
-            }
-            else{
-                this.annotationMessages.find(".lobsterTeachingImage").css("display", "none");
-                this.annotationMessages.find(".lobsterRecursionImage").css("display", "inline");
-            }
-        },
-
-        alert : function(msg){
-            msg = msg.data;
-            this.pause();
-            this.alerts.find(".alerts-message").html(msg);
-            this.alerts.css("left", "0px");
-        },
-        explain : function(msg){
-            msg = msg.data;
-            this.alerts.find(".alerts-message").html(msg);
-            this.alerts.css("left", "0px");
-        },
-        closeMessage : function(){
-            this.hideAlerts();
-        },
-        started : function(msg){
-            this.hideAlerts();
-        },
-        paused : function(msg){
-            //this.i_paused = true;
-            this.setEnabledButtons({
-                "pause": false
-            }, true);
-            this.element.find(".simPane").focus();
-            this.runningProgress.css("visibility", "hidden");
-        },
-        atEnded : function(msg){
-            this.setEnabledButtons({
-                restart: true,
-                stepBackward: true
-            },false);
-            this.runningProgress.css("visibility", "hidden");
-        },
-        beforeStepForward: function(msg){
-//            if (data.inst.model.isA(Statements.Statement)){
-            var oldGets = $(".code-memoryObject .get");
-            var oldSets = $(".code-memoryObject .set");
-            setTimeout(function() {
-                oldGets.removeClass("get");
-                oldSets.removeClass("set");
-            }, 300);
-//                alert("hi");
-//            }
-        }
-    },
-
-    mousewheel : function(ev){
-        ev.preventDefault();
-        if (ev.deltaY < 0){
-            this.stepForward();
-        }
-        else{
-//            this.stepBackward();
-        }
-    },
-
-    freeze : function(){
-
-    },
-
-    unfreeze : function(){
-
-    }
-
-});
-
-var ProjectEditor = Lobster.Outlets.CPP.ProjectEditor = Class.extend(Observer, {
-    _name : "ProjectEditor",
-
-    API_URL_LOAD_PROJECT : "/api/me/project/get/",
-    API_URL_SAVE_PROJECT : "/api/me/project/save/",
-
-    s_onbeforeunload : function(){
-        for(var i = 0; i < ProjectEditor.s_instances.length; ++i){
-            var inst = ProjectEditor.s_instances[i];
-            if (inst.isOpen() && !inst.isSaved()){
-                return "The project \"" + inst.getProjectName() + "\" has unsaved changes.";
-            }
-        }
-    },
-    s_instances: [],
-
-    init : function(element) {
-        var self = this;
-
-        this.i_filesElem = element.find(".project-files");
-        this.i_fileEditors = {};
-        this.i_program = Program.instance();
-        this.listenTo(this.i_program);
-        this.i_translationUnits = {};
-
-        this.i_codeMirror = CodeMirror(element.find(".codeMirrorEditor")[0], {
-            mode: FileEditor.CODE_MIRROR_MODE,
-            theme: "monokai",
-            height: "auto",
-            lineNumbers: true,
-            tabSize: 2,
-            extraKeys: {
-                "Ctrl-S" : function(){
-                    self.saveProject();
-                }
-            },
-            gutters: ["CodeMirror-linenumbers", "errors"]
-        });
-
-        this.s_instances.push(this);
-    },
-
-    loadProject : function(projectName){
-        // TODO NEW: warn about losing unsaved changes
-
-        this.ajax({
-            type: "GET",
-            url: this.API_URL_LOAD_PROJECT + projectName,
-            success: function (data) {
-                if (!data){
-                    alert("Project not found! :(");
-                    return;
-                }
-                this.i_projectName = projectName;
-                this.i_setProject(data);
-                document.title = projectName;
-                this.i_isSaved = true;
-            },
-            dataType: "json"
-        });
-
-    },
-
-    saveProject : function(projectName) {
-        projectName = projectName || this.i_projectName;
-        var projectFiles = [];
-        for(var filename in this.i_fileEditors) {
-            projectFiles.push({
-                name: filename,
-                text: this.i_fileEditors[filename].getText()
-            });
-        }
-
-        this.ajax({
-            type: "POST",
-            url: this.API_URL_SAVE_PROJECT + projectName,
-            data: {files: projectFiles},
-            success: function(data){
-                console.log("saved successfully");
-                this.i_isSaved = true;
-            },
-            dataType: "json"
-        });
-    },
-
-    isOpen : function() {
-        return !!this.i_projectName;
-    },
-
-    getProjectName : function() {
-        return this.i_projectName;
-    },
-
-    isSaved : function() {
-        return this.i_isSaved;
-    },
-
-    i_setProject : function(project){
-        var self = this;
-
-        this.i_clearProject();
-
-        for(var i = 0; i < project.length; ++i) {
-            var file = project[i];
-
-            // Create tab for each file in the project
-            var item = $('<li></li>');
-            var link = $('<a href="" data-toggle="tab">' + file["name"] + '</a>');
-            link.click(function(){
-                self.i_selectFile($(this).html());
-            });
-            item.append(link);
-            this.i_filesElem.append(item);
-
-            var fileName = file["name"];
-
-            // Create a SourceFile and TranslationUnit for each file.
-            // TODO NEW: each file shouldn't actually have its own translation unit
-            var sourceFile = SourceFile.instance(fileName, file["code"]);
-            this.i_program.addSourceFile(sourceFile);
-            var translationUnit = this.i_translationUnits[fileName] = TranslationUnit.instance(this.i_program, sourceFile);
-            this.listenTo(translationUnit);
-
-            // Create a CodeMirror document for each file in the project
-            var fileEd = FileEditor.instance(fileName, sourceFile);
-            this.listenTo(fileEd);
-            this.i_fileEditors[fileName] = fileEd;
-        }
-
-        // Set first file to be active
-        if (project.length > 0) {
-            this.i_filesElem.children().first().addClass("active");
-            this.i_selectFile(project[0]["name"]);
-        }
-
-        this.i_program.fullCompile();
-    },
-
-    i_clearProject : function() {
-
-        this.i_filesElem.empty();
-
-        for (var filename in this.i_fileEditors) {
-            this.i_fileEditors[filename].removeListener(this);
-        }
-        this.i_fileEditors = {};
-
-        if (this.i_program) {
-            this.i_program.removeListener(this);
-        }
-        this.i_program = Program.instance();
-        this.i_program.addListener(this);
-
-        for (var name in this.i_translationUnits) {
-            this.i_translationUnits[name].removeListener(this);
-        }
-        this.i_translationUnits = {};
-    },
-
-    getProgram : function() {
-        return this.i_program;
-    },
-
-    i_selectFile : function(filename) {
-        assert(this.i_fileEditors[filename]);
-        this.i_codeMirror.swapDoc(this.i_fileEditors[filename].getDoc());
-    },
-    _act : {
-        textChanged : function() {
-            this.i_isSaved = false;
-            this.i_program.fullCompile();
-        },
-        linked : function(msg) {
-            var linkerProblems = msg.data;
-            console.log("Project editor knows about linking.");
-            for (var i = 0; i < linkerProblems.length; ++i) {
-                var problem = linkerProblems[i];
-                var tu = problem.getConstructs()[0].getTranslationUnit();
-                var fileEd = this.i_fileEditors[tu.getName()];
-                // fileEd.addAnnotation(GutterAnnotation.instance(
-                //     tu.getSourceReference(problem.getConstructs()[0]),
-                //     "linker",
-                //     problem.getMessage()
-                // ));
-            }
-        },
-        compiled : function(msg) {
-
-            // TODO NEW: This actually needs to be selected based on a reverse mapping of line numbers for includes
-            var tu = msg.source;
-
-            for(var ed in this.i_fileEditors) {
-                this.i_fileEditors[ed].clearAnnotations();
-            }
-
-            var semanticProblems = msg.data;
-
-            for(var i = 0; i < semanticProblems.errors.length; ++i){
-                var problem = semanticProblems.errors[i];
-                var sourceRef = tu.getSourceReference(problem.getConstructs()[0]);
-                var editor = this.i_fileEditors[sourceRef.sourceFile.getName()];
-                editor.addAnnotation(GutterAnnotation.instance(
-                    sourceRef,
-                    isA(problem, SemanticError) ? "error" : "warning",
-                    problem.getMessage()
-                ));
-            }
-            for(var i = 0; i < semanticProblems.warnings.length; ++i){
-                var problem = semanticProblems.warnings[i];
-                var sourceRef = tu.getSourceReference(problem.getConstructs()[0]);
-                var editor = this.i_fileEditors[sourceRef.sourceFile.getName()];
-                editor.addAnnotation(GutterAnnotation.instance(
-                    sourceRef,
-                    isA(problem, SemanticError) ? "error" : "warning",
-                    problem.getMessage()
-                ));
-            }
-
-            // TODO NEW Return support for widgets elsewhere.
-            // Perhaps reimplement as a generic kind of SemanticNote class
-            // for(var i = 0; i < this.i_semanticProblems.widgets.length; ++i){
-            //     // alert(this.i_semanticProblems.get(i));
-            //     this.send("addAnnotation", this.i_semanticProblems.widgets[i]);
-            // }
-        },
-        parsed : function(msg){
-
-            // TODO NEW: This actually needs to be selected based on a reverse mapping of line numbers for includes
-            var tu = msg.source;
-            var editor = this.i_fileEditors[tu.getName()];
-
-            if (editor.syntaxErrorLineHandle) {
-                editor.i_doc.removeLineClass(editor.syntaxErrorLineHandle, "background", "syntaxError");
-            }
-            if (msg.data){
-                var err = msg.data;
-//            this.marks.push(this.i_doc.markText({line: err.line-1, ch: err.column-1}, {line:err.line-1, ch:err.column},
-//                {className: "syntaxError"}));
-                editor.syntaxErrorLineHandle = editor.i_doc.addLineClass(err.line-1, "background", "syntaxError");
-                editor.clearAnnotations();
-            }
-        }
-    }
-
-
-    // setSource : function(src){
-    //     this.i_sourceCode = src;
-    // },
-
-});
-$(window).on("beforeunload", ProjectEditor.s_onbeforeunload);
-
-
-var IDLE_MS_BEFORE_COMPILE = 1000;
-
-var FileEditor = Lobster.Outlets.CPP.FileEditor = Class.extend(Observable, {
-    _name: "FileEditor",
-    CODE_MIRROR_MODE : "text/x-c++src",
-    DEFAULT_CONFIG : {
-        initCode: "int main(){\n  \n}"
-    },
-    s_instances : [],
-    /**
-     *
-     * @param {String} fileName The name of the file.
-     * @param {SourceFile} sourceFile The source file to be edited by this editor.
-     * @param config
-     */
-    init: function(fileName, sourceFile, config) {
-        this.i_fileName = fileName;
-        this.i_sourceFile = sourceFile;
-        this.i_doc =  CodeMirror.Doc(sourceFile.getSourceCode(), this.CODE_MIRROR_MODE);
-
-        this.i_config = makeDefaulted(config, Outlets.CPP.FileEditor.DEFAULT_CONFIG);
-        this.initParent();
-
-        this.i_annotations = [];
-        this.i_gutterErrors = [];
-        this.i_isSaved = true;
-
-
-        // TODO NEW is this still being used?
-        var self = this;
-        this.i_doc.on("change", function(e){
-            self.i_onEdit();
-        });
-
-
-        //this.loadCode({name: "program.cpp", code: this.i_config.initCode});
-        FileEditor.s_instances.push(this);
-    },
-
-    getDoc : function() {
-        return this.i_doc;
-    },
-
-    getText : function() {
-        return this.i_doc.getValue();
-    },
-
-    getFileName : function() {
-        return this.i_fileName;
-    },
-    
-    // loadCode : function(program){
-    //     this.i_programName = program.name;
-    //     var code = program.code;
-    //     this.i_doc.setValue(code);
-    //     this.setSource(code);
-    //     this.i_isSaved = true; // setting source would have made this false
-    //     this.send("userAction", UserActions.LoadCode.instance(code));
-    // },
-
-    i_onEdit : function() {
-        var newText = this.getText();
-
-<<<<<<< HEAD
-=======
-        if(this.i_onEditTimeout){
-            clearTimeout(this.i_onEditTimeout);
-        }
-        var self = this;
-        this.i_onEditTimeout = setTimeout(function(){
-            self.i_sourceFile.setSourceCode(self.getText());
-
-            self.send("textChanged", newText);
->>>>>>> d540cfc8
-        }, IDLE_MS_BEFORE_COMPILE);
-    },
-
-    addMark : function(sourceReference, cssClass){
-        var doc = this.i_doc;
-        var from = doc.posFromIndex(sourceReference.start);
-        var to = doc.posFromIndex(sourceReference.end);
-        return doc.markText(from, to, {startStyle: "begin", endStyle: "end", className: "codeMark " + cssClass});
-    },
-
-    addGutterError : function(line, text){
-        --line;
-        var marker = this.i_gutterErrors[line];
-        if (!marker){
-            marker = this.i_gutterErrors[line] = {
-                elem:$('<div class="gutterError">!<div></div></div>'),
-                num: 0
-            };
-        }
-        var elem = $('<div class="errorNote">'+text+'</div>');
-        marker.elem.children("div").append(elem);
-        ++marker.num;
-        if (marker.num === 1){
-            this.i_doc.setGutterMarker(line, "errors", marker.elem[0]);
-        }
-        return elem;
-    },
-
-    removeGutterError : function(line){
-        --line;
-        var marker = this.i_gutterErrors[line];
-        if (marker){
-            --marker.num;
-            if (marker.num == 0){
-                this.i_doc.setGutterMarker(line, "errors",null);
-            }
-        }
-    },
-
-
-    addWidget : function(sourceReference, elem){
-        var from = this.i_doc.posFromIndex(sourceReference.start);
-
-        this.i_doc.addWidget(from, elem[0], false);
-    },
-
-    addAnnotation : function(ann) {
-
-        ann.onAdd(this);
-        this.i_annotations.push(ann);
-    },
-
-    clearAnnotations : function(){
-        for(var i = 0; i < this.i_annotations.length; ++i){
-            this.i_annotations[i].onRemove(this);
-        }
-
-        this.i_annotations.length = 0;
-    }
-
-});
-
-var SVG_DEFS = {};
-
-
-Lobster.Outlets.CPP.Memory = WebOutlet.extend({
-    init: function(element, memory){
-        assert(isA(memory, Memory));
-
-        this.initParent(element, true);
-
-        this.memory = memory;
-        this.listenTo(this.memory);
-
-        this.svgElem = $('<div style="position: absolute; width: 100%; height: 100%; pointer-events: none; z-index: 10"></div>');
-        this.svg = SVG(this.svgElem[0]);
-        SVG_DEFS.arrowStart = this.svg.marker(6, 6, function(add){
-                add.circle(5);
-            }).style({
-                stroke: "#000000",
-                fill: "#FFFFFF",
-                "stroke-width": "1px"
-            });
-        SVG_DEFS.arrowEnd = this.svg.marker(12, 12, function(add){
-                add.path("M0,2 L0,11 L8,6 L0,2");
-            }).style({
-                stroke: "#000000",
-                fill: "#FFFFFF",
-                "stroke-width": "1px"
-            });
-
-
-        this.element.append(this.svgElem);
-
-        var elem = $("<div></div>");
-        Outlets.CPP.TemporaryObjects.instance(elem, this.memory, this);
-        this.element.append(elem);
-
-        elem = $("<div></div>");
-        Outlets.CPP.StackFrames.instance(elem, this.memory, this);
-        this.element.append(elem);
-
-        elem = $("<div></div>");
-        Outlets.CPP.Heap.instance(elem, this.memory, this);
-        this.element.append(elem);
-
-        this.element.addClass("memory");
-    },
-
-    updateArrow : function(arrow, start, end){
-        start = start || arrow && arrow.oldStart;
-        end = end || arrow && arrow.oldEnd;
-
-        if (arrow && arrow.oldStart && arrow.oldEnd &&
-            arrow.oldStart.left === start.left && arrow.oldStart.top === start.top &&
-            arrow.oldEnd.left === end.left && arrow.oldEnd.top === end.top){
-            return arrow;
-        }
-
-        var oldStart = {left:start.left,top:start.top};
-        var oldEnd = {left:end.left, top:end.top};
-
-        var off = this.svgElem.offset();
-        start.left = start.left - off.left;
-        start.top = start.top - off.top;
-        end.left = end.left - off.left;
-        end.top = end.top - off.top;
-        if (arrow){
-            // If arrow already exists, just update it
-            if (Outlets.CPP.CPP_ANIMATIONS){
-                arrow.animate(300).plot([[start.left,start.top],[end.left,end.top]]/*"M"+start.left+","+start.top+" L"+(end.left+50)+","+end.top*/);
-            }
-            else{
-                arrow.plot([[start.left,start.top],[end.left,end.top]]/*"M"+start.left+","+start.top+" L"+(end.left+50)+","+end.top*/);
-            }
-        }
-        else{
-            arrow = this.svg.polyline([[start.left,start.top],[end.left,end.top]]/*"M"+start.left+","+start.top+" L"+end.left+","+end.top*/).style({
-                stroke: "#ccccff",
-                "stroke-width": "1px",
-                fill: "none"
-            });
-            arrow.marker("start", SVG_DEFS.arrowStart);
-            arrow.marker("end", SVG_DEFS.arrowEnd);
-        }
-
-        arrow.oldStart = oldStart;
-        arrow.oldEnd = oldEnd;
-        return arrow;
-    },
-    _act : {
-        reset : function(){
-//            this.element.html(this.memory.toString());
-        }
-
-//        cleared : function(){
-//            this.element.html("");
-//        }
-    }
-
-
-
-});
-
-Lobster.Outlets.CPP.MemoryObject = WebOutlet.extend({
-    _name: "MemoryObject",
-    init: function(element, object, memoryOutlet)
-    {
-        this.initParent(element, true);
-
-        this.object = object;
-        this.listenTo(object);
-
-        assert(memoryOutlet);
-        this.memoryOutlet = memoryOutlet;
-
-        this.element.addClass("code-memoryObject");
-        var self = this;
-        return this;
-    },
-
-
-    valueRead : function(){
-//            this.element.html(this.object.address + ": " + this.object.toString());
-        this.objElem.addClass("get");
-    },
-    byteRead : function(){
-        this.objElem.addClass("get");
-    },
-    bytesRead : function(){
-        this.objElem.addClass("get");
-    },
-
-    valueWritten : function(){
-        this.updateObject();
-        this.objElem.addClass("set");
-    },
-    byteWritten : function(){
-        this.updateObject();
-        this.objElem.addClass("set");
-    },
-    bytesWritten : function(){
-        this.updateObject();
-        this.objElem.addClass("set");
-    },
-
-//        allocated : function(){
-//            this.addrElem.html("0x"+this.object.address);
-////            this.objElem = $("<td><div class='entity'>"+(this.object.name || "")+
-////                "</div><div class='code-memoryObject-object'>"+this.object.valueString()+
-////                "</div></td>");
-//            this.bytesWritten();
-//        },
-    allocated : function(){
-
-    },
-    deallocated : function(){
-        this.element.addClass("deallocated");
-    },
-    leaked : function(){
-        this.element.addClass("leaked");
-    },
-    unleaked : function(){
-        //this.element.removeClass("leaked");
-    },
-    validitySet : function(valid){
-        if (valid){
-            this.objElem.removeClass("invalid");
-        }
-        else{
-            this.objElem.addClass("invalid");
-        }
-    },
-    callReceived : function(){
-        this.element.addClass("receiver");
-    },
-    callEnded : function(){
-        this.element.removeClass("receiver");
-    },
-    findOutlet : function(callback){
-        callback(this);
-    },
-
-    useSVG : function(){
-        this.svgElem = $('<div style="position: absolute; width: 100%; height: 100%; left: 0px; top: 0px; pointer-events: none"></div>');
-        this.svg = SVG(this.svgElem[0]);
-        this.element.append(this.svgElem);
-    },
-
-    //makeArrow : function(start, end){
-    //    var off = this.svgElem.offset();
-    //    start.left = start.left - off.left;
-    //    start.top = start.top - off.top;
-    //    end.left = end.left - off.left;
-    //    end.top = end.top - off.top;
-    //    if (!this.arrow){
-    //        this.arrow = this.svg.polyline([[start.left,start.top],[end.left,end.top]]/*"M"+start.left+","+start.top+" L"+end.left+","+end.top*/).style({
-    //            stroke: "#ccccff",
-    //            "stroke-width": "1px",
-    //            fill: "none"
-    //        });
-    //        this.arrow.marker("start", SVG_DEFS.arrowStart);
-    //        this.arrow.marker("end", SVG_DEFS.arrowEnd);
-    //    }
-    //    else{
-    //        if (Outlets.CPP.CPP_ANIMATIONS){
-    //            this.arrow.animate(300).plot([[start.left,start.top],[end.left,end.top]]/*"M"+start.left+","+start.top+" L"+(end.left+50)+","+end.top*/);
-    //        }
-    //        else{
-    //            this.arrow.plot([[start.left,start.top],[end.left,end.top]]/*"M"+start.left+","+start.top+" L"+(end.left+50)+","+end.top*/);
-    //        }
-    //    }
-    //    return this.arrow;
-    //},
-
-    _act : {
-        valueRead : "valueRead",
-        byteRead : "byteRead",
-        bytesRead : "bytesRead",
-        valueWritten : "valueWritten",
-        byteWritten : "byteWritten",
-        bytesWritten : "bytesWritten",
-        allocated : "allocated",
-        deallocated : "deallocated",
-        leaked : "leaked",
-        unleaked : "unleaked",
-        callReceived : "callReceived",
-        callEnded : "callEnded",
-        findOutlet : "findOutlet",
-        validitySet : "validitySet"
-
-    },
-    updateObject : Class._ABSTRACT
-
-});
-
-Lobster.Outlets.CPP.SingleMemoryObject = Outlets.CPP.MemoryObject.extend({
-    _name: "SingleMemoryObject",
-    init: function(element, object, memoryOutlet)
-    {
-        this.initParent(element, object, memoryOutlet);
-        this.element.addClass("code-memoryObjectSingle");
-
-        this.addrElem = $("<div class='address'>0x"+this.object.address+"</div>");
-        this.element.append(this.addrElem);
-
-        this.objElem = $("<div class='code-memoryObject-object'>" + this.object.valueString() + "</div>");
-        this.element.append(this.objElem);
-
-        if (this.object.name) {
-            this.element.append("<span> </span>");
-            this.entityElem = $("<div class='entity'>" + (this.object.name || "") + "</div>");
-        }
-        //this.entityElem.append($("<div class='type'>" + this.object.type.englishString() + "</div>"));
-        this.element.append(this.entityElem);
-
-        this.initElement();
-        this.updateObject();
-        return this;
-    },
-    initElement : function(){
-
-    },
-    updateObject : function(){
-        var elem = this.objElem;
-        var str = this.object.valueString();
-        if (isA(this.object.type, Types.Char)){
-            str = str.substr(1,str.length-2);
-        }
-        elem.html(str);
-        if (this.object.isValueValid()){
-            elem.removeClass("invalid");
-        }
-        else{
-            elem.addClass("invalid");
-        }
-    }
-});
-
-Lobster.Outlets.CPP.TreeMemoryObject = Outlets.CPP.SingleMemoryObject.extend({
-    _name: "TreeMemoryObject",
-
-    init: function(element, object, memoryOutlet){
-        this.initParent(element, object, memoryOutlet);
-        this.objElem.css("white-space", "pre");
-    },
-
-    updateObject : function(){
-        this.objElem.html(breadthFirstTree(this.object.rawValue()));
-    }
-});
-
-
-Lobster.Outlets.CPP.PointerMemoryObject = Outlets.CPP.SingleMemoryObject.extend({
-    _name: "PointerMemoryObject",
-    showPtdArray : true,
-    pointerMemoryObjects : [],
-    updateArrows : function(){
-        var self = this;
-        Outlets.CPP.PointerMemoryObject.pointerMemoryObjects = Outlets.CPP.PointerMemoryObject.pointerMemoryObjects.filter(function(ptrMemObj){
-            if (jQuery.contains(document, ptrMemObj.element[0])) {
-                ptrMemObj.updateArrow();
-                return true;
-            }
-            else{ //Element is detached
-                ptrMemObj.clearArrow();
-                return false;
-            }
-        });
-    },
-    init: function(element, object, memoryOutlet){
-        this.initParent(element, object, memoryOutlet);
-        this.useSVG();
-        var self = this;
-        this.pointedObjectActor = Actor.instance({
-            deallocated: function(msg){
-                self.updateObject();
-            }
-        });
-        this.pointerMemoryObjects.push(this);
-    },
-
-    initElement: function(){
-        this.objElem.css("white-space", "pre");
-
-        this.ptdArrayElem = $('<div class="ptd-array"></div>');
-        this.element.append(this.ptdArrayElem);
-    },
-
-    updateArrow : function(){
-        if (!this.pointedObject || !this.pointedObject.isAlive()) {
-            this.clearArrow();
-            return;
-        }
-        if (isA(this.object.type, Types.ArrayPointer)) {
-            this.makeArrayPointerArrow();
-            return;
-        }
-        if (isA(this.object.type, Types.ObjectPointer)){
-            this.makeObjectPointerArrow();
-        }
-    },
-
-    clearArrow : function(){
-        this.arrow && this.arrow.remove();
-        delete this.arrow;
-    },
-
-    updateObject : function(){
-        var elem = this.objElem;
-
-        var newPointedObject;
-        if (isA(this.object.type, Types.ArrayPointer)){
-            newPointedObject = this.object.type.getArrayObject();;
-        }
-        else if (isA(this.object.type, Types.ObjectPointer)){
-            newPointedObject = this.object.type.getPointedObject();
-        }
-
-        if (this.pointedObject !== newPointedObject){
-            if (this.pointedObject){
-                this.pointedObject.removeListener(this.pointedObjectActor);
-            }
-
-            this.pointedObject = newPointedObject;
-
-            if (this.pointedObject){
-                this.pointedObject.addListener(this.pointedObjectActor);
-            }
-            else{
-                this.clearArrow();
-            }
-        }
-
-        elem.html(this.object.valueString());
-        if (this.object.isValueValid()){
-            elem.removeClass("invalid");
-        }
-        else{
-            elem.addClass("invalid");
-        }
-    },
-
-    setPtdArray : function(arrObj){
-        //// If null, change to non-pointer array
-        //if (arrObj === null){
-        //    if (this.ptdArray !== null){
-        //        this.ptdArrayElem.slideUp(function(){$(this).empty()});
-        //    }
-        //    this.arrow && this.arrow.remove();
-        //    this.arrow = null;
-        //    this.ptdArray = null;
-        //    this.ptdArrayOutlet = null;
-        //    return;
-        //}
-        //
-        //var self = this;
-        //// Not null here
-        //if (this.ptdArray !== arrObj){
-        //    if (!this.ptdArray){
-        //        this.ptdArray = arrObj;
-        //        this.ptdArrayOutlet = Outlets.CPP.ArrayMemoryObject.instance(this.ptdArrayElem, this.ptdArray, this.memoryOutlet);
-        //        // Set arrow to point to appropriate place
-        //
-        //        this.ptdArrayElem.slideDown(function(){
-        //            // Set arrow to point to appropriate place
-        //            if (self.ptdArray) {
-        //                self.makePointerArrow();
-        //            }
-        //        });
-        //    }
-        //    else{
-        //        this.arrow && this.arrow.remove();
-        //        this.arrow = null;
-        //        this.ptdArrayElem.empty();
-        //        this.ptdArray = arrObj;
-        //        this.ptdArrayOutlet = Outlets.CPP.ArrayMemoryObject.instance(this.ptdArrayElem, this.ptdArray, this.memoryOutlet);
-        //        // Set arrow to point to appropriate place
-        //        if (self.ptdArray) {
-        //            self.makePointerArrow();
-        //        }
-        //    }
-        //}
-        //else{
-        //    if (self.ptdArray) {
-        //        self.makePointerArrow();
-        //    }
-        //}
-
-
-    },
-    makeObjectPointerArrow : function(){
-        if (!this.pointedObject){
-            return;
-        }
-        var endOff;
-        var pointedOutlet;
-        if (this.pointedObject.isAlive()) {
-            this.pointedObject.send("findOutlet", function (outlet) {
-                pointedOutlet = pointedOutlet || outlet;
-            });
-            endOff = pointedOutlet.objElem.offset();
-            endOff.left += pointedOutlet.objElem.outerWidth()/2;
-            //endOff.top += pointedOutlet.objElem.outerHeight();
-        }
-        var startOff = this.objElem.offset();
-        startOff.left += this.objElem.outerWidth()/2;
-
-        // If start is below end (greater offset), we move top of end to bottom.
-        if (startOff.top > endOff.top && pointedOutlet) {
-            endOff.top += pointedOutlet.objElem.outerHeight();
-        }
-        else{
-            startOff.top += this.objElem.outerHeight();
-        }
-
-
-        this.arrow = this.memoryOutlet.updateArrow(this.arrow, startOff, endOff);
-    },
-    makeArrayPointerArrow : function(){
-
-        var value = this.object.rawValue();
-        var type = this.object.type;
-        var off;
-        var arrayOutlet;
-        var elem;
-
-        if (this.pointedObject.isAlive()) {
-            this.pointedObject.send("findOutlet", function(outlet){ arrayOutlet = arrayOutlet || outlet; });
-            if (!arrayOutlet){
-                // do nothing
-            }
-            else if (value < type.min()) {
-                var first = arrayOutlet.elemOutlets[0].objElem;
-                off = first.offset();
-                var n = type.toIndex(value);
-                off.left += (n + 0.5) * first.outerWidth() * 0.8;
-            }
-            else if (value === type.onePast()) {
-                var last = elem = arrayOutlet.elemOutlets[type.arrObj.type.length - 1].objElem;
-                off = last.offset();
-                off.left += 0.5 * last.outerWidth() * 0.8;
-                off.top += 1.5 * last.outerHeight() * 0.8;
-            }
-            else if (value > type.onePast()) {
-                var last = elem = arrayOutlet.elemOutlets[type.arrObj.type.length - 1].objElem;
-                off = last.offset();
-                var n = type.toIndex(value) - type.arrObj.type.length;
-                off.left += (n + 1.5) * last.outerWidth() * 0.8;
-            }
-            else {
-                var index = type.toIndex(value);
-                elem = arrayOutlet.elemOutlets[index].objElem;
-                //elem.css("background-color", "red");
-                off = elem.offset();
-                off.left += elem.outerWidth() / 2 * 0.8;
-            }
-        }
-        //off.top -= 2;
-        var beginOff = this.objElem.offset();
-        beginOff.left += this.objElem.outerWidth()/2;
-
-
-        // If start is below end (greater offset), we move top of end to bottom.
-        if (off && beginOff.top > off.top) {
-            off.top += elem.outerHeight();
-        }
-        else{
-            beginOff.top += this.objElem.outerHeight();
-        }
-
-        this.arrow = this.memoryOutlet.updateArrow(this.arrow, beginOff, off);
-    }
-});
-setInterval(function(){
-    var temp = Outlets.CPP.CPP_ANIMATIONS;
-    Outlets.CPP.CPP_ANIMATIONS = false;
-    Outlets.CPP.PointerMemoryObject.updateArrows();
-    Outlets.CPP.CPP_ANIMATIONS = temp;
-}, 20);
-
-Lobster.Outlets.CPP.ReferenceMemoryObject = Outlets.CPP.MemoryObject.extend({
-    _name: "ReferenceMemoryObject",
-    init: function(element, object, memoryOutlet)
-    {
-        this.initParent(element, object, memoryOutlet);
-        this.element.addClass("code-memoryObjectSingle");
-
-        this.addrElem = $("<td class='address'></td>");
-        this.objElem = $("<td><div class='entity'>"+(this.object.name || "")+
-        "</div><div class='code-memoryObject-object'>"+
-        "</div></td>");
-        this.element.append("<table><tr></tr></table>");
-        this.element.find("tr").append(this.addrElem).append(this.objElem);
-        this.objElem = this.objElem.find(".code-memoryObject-object");
-
-        return this;
-    },
-
-    bound : function(){
-        if (this.object.refersTo.name){
-            this.objElem.html(this.object.refersTo.name);
-        }
-        else{
-            this.objElem.html("@"+this.object.refersTo.address);
-        }
-//            this.objElem = $("<td><div class='entity'>"+(this.object.name || "")+
-//                "</div><div class='code-memoryObject-object'>"+this.object.valueString()+
-//                "</div></td>");
-        this.bytesWritten();
-    },
-
-    updateObject : function(){
-//        this.objElem.html(this.object.valueString());
-    },
-    _act: copyMixin(Outlets.CPP.MemoryObject._act, {
-        bound: "bound"
-    })
-});
-
-Lobster.Outlets.CPP.ArrayMemoryObject = Outlets.CPP.MemoryObject.extend({
-    _name: "ArrayMemoryObject",
-    init: function(element, object, memoryOutlet)
-    {
-        this.initParent(element, object, memoryOutlet);
-        this.length = this.object.elemObjects.length;
-        this.element.addClass("code-memoryObjectArray");
-
-        this.addrElem = $("<div class='address' style='visibility: hidden;'>0x"+this.object.address+"</div>");
-        this.nameElem = $('<div class="entity">'+(this.object.name || "")+'</div>');
-        this.objElem = $("<div class='array'></div>");
-
-        this.elemOutlets = [];
-        for(var i = 0; i < this.length; ++i){
-            var elemElem = $('<div></div>');
-            var elemContainer = $('<div style="display: inline-block; margin-bottom: 5px; text-align: center" class="arrayElem"></div>');
-            elemContainer.append(elemElem);
-            elemContainer.append('<div style="line-height: 1ch; font-size: 6pt">'+i+'</div>');
-            this.objElem.append(elemContainer);
-            if (isA(this.object.type.elemType, Types.Class)){
-                this.elemOutlets.push(createMemoryObjectOutlet(elemElem, this.object.elemObjects[i], this.memoryOutlet));
-            }
-            else{
-                this.elemOutlets.push(Outlets.CPP.ArrayElemMemoryObject.instance(elemElem, this.object.elemObjects[i], this.memoryOutlet));
-            }
-
-            // 2D array
-            if (isA(this.object.type.elemType, Types.Array)){
-                this.objElem.append("<br />");
-            }
-            //else{
-            //    this.objElem.append("<br />");
-            //}
-//            if (i % 10 == 9){
-//                this.objElem.append("<br />");
-            // }
-        }
-        this.updateObject();
-        this.element.append(this.addrElem);
-        this.element.append(this.nameElem).append(this.objElem);
-
-        return this;
-    },
-
-    updateObject : function(){
-//        var elemType = this.object.type.elemType;
-//        var value = this.object.getValue();
-//        for(var i = 0; i < this.length; ++i){
-//            this.elemOutlets[i].updateObject();
-//        }
-    },
-
-//    updateElems : function(addr, length, func){
-//        var endAddr = addr + length;
-//        var beginIndex = Math.floor(( addr - this.object.address ) / this.object.type.elemType.size);
-//        var endIndex = Math.min(
-//            beginIndex + Math.ceil(length / this.object.type.elemType.size),
-//            this.object.type.length);
-//
-//        for(var i = beginIndex; i < endIndex; ++i){
-//            var elem = this.elemObjects[i];
-//            elem[func](Math.max(this.elemObject[i]));
-//        }
-//    },
-
-    valueRead: function () {
-//        this.element.find(".code-memoryObject-object").addClass("get");
-    },
-    byteRead: function (data) {
-//        this.updateElems(data.addr, 1, "get")
-    },
-    bytesRead: function (data){
-//        this.updateElems(data.addr, data.length, "get")
-    },
-
-    valueWritten: function () {
-//        this.updateObject();
-//        this.element.find(".code-memoryObject-object").addClass("set");
-    },
-    byteWritten: function (data) {
-//        this.updateObject();
-//        this.updateElems(data.addr, 1, "set")
-    },
-    bytesWritten: function (data) {
-//        this.updateObject();
-//        this.updateElems(data.addr, data.values.length, "set")
-    }
-});
-
-Lobster.Outlets.CPP.ArrayElemMemoryObject = Outlets.CPP.MemoryObject.extend({
-    _name: "ArrayElemMemoryObject",
-    init: function(element, object, memoryOutlet)
-    {
-        this.initParent(element, object, memoryOutlet);
-
-        this.element.addClass("array");
-        this.objElem = $('<span class="code-memoryObject-object"></span>');
-        this.element.append(this.objElem);
-
-        this.updateObject();
-        return this;
-    },
-
-    updateObject : function(){
-        var elem = this.objElem;
-        var str = this.object.valueString();
-        if (isA(this.object.type, Types.Char)){
-            str = str.substr(1,str.length-2);
-        }
-        elem.html(str);
-        if (this.object.isValueValid()){
-            elem.removeClass("invalid");
-        }
-        else{
-            elem.addClass("invalid");
-        }
-    }
-});
-
-Lobster.Outlets.CPP.ClassMemoryObject = Outlets.CPP.MemoryObject.extend({
-    _name: "ClassMemoryObject",
-    init: function(element, object, memoryOutlet)
-    {
-        this.initParent(element, object, memoryOutlet);
-        assert(isA(this.object.type, Types.Class));
-        this.length = this.object.subobjects.length;
-        this.element.addClass("code-memoryObjectClass");
-
-
-        this.objElem = $("<div class='classObject'></div>");
-
-        var className = this.object.type.className + (isA(this.object, BaseClassSubobject) ? " (base)" : "");
-        this.classHeaderElem = $('<div class="classHeader"></div>');
-        this.objElem.append(this.classHeaderElem);
-
-        // Only show name and address for object if not a base class subobject
-        if (!isA(this.object, BaseClassSubobject)){
-            if (isA(this.object, DynamicObjectEntity)){
-                this.addrElem = $("<td class='address'>0x"+this.object.address+"</td>");
-                this.classHeaderElem.append(this.addrElem);
-            }
-
-            if (this.object.name){
-                this.entityElem = $("<div class='entity'>" + (this.object.name || "") + "</div>");
-                this.classHeaderElem.append(this.entityElem);
-            }
-        }
-
-        this.classHeaderElem.append($('<span class="className">'+className+'</span>'));
-
-
-
-
-        this.membersElem = $('<div class="members"></div>');
-
-        this.memberOutlets = [];
-        for(var i = 0; i < this.length; ++i){
-            var elemElem = $("<div></div>");
-            this.membersElem.append(elemElem);
-            this.memberOutlets.push(createMemoryObjectOutlet(elemElem, this.object.subobjects[i], this.memoryOutlet));
-//            if (i % 10 == 9){
-//                this.objElem.append("<br />");
-            // }
-        }
-        this.objElem.append(this.membersElem);
-
-
-        this.element.append(this.objElem);
-
-        return this;
-    },
-
-    valueRead: function () {
-    },
-    byteRead: function (data) {
-    },
-    bytesRead: function (data){
-    },
-    valueWritten: function () {
-    },
-    byteWritten: function (data) {
-    },
-    bytesWritten: function (data) {
-    },
-    updateObject : function(){}
-});
-
-
-
-var createMemoryObjectOutlet = function(elem, obj, memoryOutlet){
-    if(isA(obj.type, Types.Reference)){
-        return Outlets.CPP.ReferenceMemoryObject.instance(elem, obj, memoryOutlet);
-    }
-    else if(isA(obj.type, Types.Pointer)) {
-        return Outlets.CPP.PointerMemoryObject.instance(elem, obj, memoryOutlet);
-    }
-    else if(isA(obj.type, Types.Array)) {
-        return Outlets.CPP.ArrayMemoryObject.instance(elem, obj, memoryOutlet);
-    }
-    else if(isA(obj.type, Types.Tree_t)) {
-        return Outlets.CPP.TreeMemoryObject.instance(elem, obj, memoryOutlet);
-    }
-    else if(isA(obj.type, Types.Class)) {
-        return Outlets.CPP.ClassMemoryObject.instance(elem, obj, memoryOutlet);
-    }
-    else{
-        return Outlets.CPP.SingleMemoryObject.instance(elem, obj, memoryOutlet);
-    }
-};
-
-Lobster.Outlets.CPP.StackFrame = WebOutlet.extend({
-    _name : "Outlets.CPP.StackFrame",
-    init: function(element, frame, memoryOutlet)
-    {
-        this.initParent(element, true);
-        this.frame = frame;
-        this.listenTo(frame);
-
-        this.memoryOutlet = memoryOutlet;
-
-        this.customizations = OutletCustomizations.func[this.frame.func.entityId];
-        if (!this.customizations){
-            this.customizations = OutletCustomizations.func[this.frame.func.entityId] = {
-                minimize: "show"
-            };
-        }
-
-
-        this.element.addClass("code-stackFrame");
-
-        this.header = $("<div class='header'></div>");
-        this.element.append(this.header);
-
-        this.body = $("<div class='body'></div>");
-        this.element.append(this.body);
-
-        this.minimizeButton = $("<span class='button'></span>");
-
-        if(this.customizations.minimize === "show"){
-            this.minimizeButton.html("hide");
-        }
-        else{
-            this.minimizeButton.html("show");
-            this.body.css("display", "none");
-        }
-
-        var self = this;
-        this.minimizeButton.click(function(){
-            self.body.slideToggle();
-            if ($(this).html() === "hide"){
-                $(this).html("show");
-                self.customizations.minimize = "hide";
-            }
-            else{
-                $(this).html("hide");
-                self.customizations.minimize = "show";
-            }
-        });
-        this.header.append(this.frame.func.name);
-        this.header.append(this.minimizeButton);
-
-        // REMOVE: this is taken care of by actually adding a memory object for the this pointer
-        //if (this.frame.func.isMemberFunction){
-        //    var elem = $("<div></div>");
-        //    createMemoryObjectOutlet(elem, this.frame.objects[key], this.memoryOutlet);
-        //    this.body.append(elem);
-        //}
-
-        for(var key in this.frame.objects){
-            var elem = $("<div></div>");
-            createMemoryObjectOutlet(elem, this.frame.objects[key], this.memoryOutlet);
-            this.body.prepend(elem);
-        }
-        for(var key in this.frame.references){
-            var elem = $("<div></div>");
-            createMemoryObjectOutlet(elem, this.frame.references[key], this.memoryOutlet);
-            this.body.prepend(elem);
-        }
-
-//        this.element.html(this.frame.toString());
-
-        return this;
-    }
-
-});
-
-var OutletCustomizations = {
-    temporaryObjects : {
-        minimize: "hide"
-    },
-    func:{
-
-    }
-};
-
-
-Lobster.Outlets.CPP.StackFrames = WebOutlet.extend({
-    init: function(element, memory, memoryOutlet)
-    {
-        this.initParent(element, true);
-
-        this.memory = memory;
-        this.listenTo(memory);
-
-        this.memoryOutlet = memoryOutlet;
-
-        this.element.addClass("code-memoryStack");
-
-        this.header = $("<div class='header'>The Stack</div>");
-        this.element.append(this.header);
-
-        this.frameElem = $('<div class="body"></div>');
-        this.element.append(this.frameElem);
-
-        this.count = 0;
-
-        this.frames = [];
-        // this.framesElement = this.element;
-
-
-
-        return this;
-    },
-
-    /* Possible updates
-     *
-     */
-    _act : {
-        framePushed: function(msg){
-            //if (msg.data.func.context.implicit){
-            //    return;
-            //}
-            var frame = msg.data;
-            var frameElem = $("<div style=\"display: none\"></div>");
-            Outlets.CPP.StackFrame.instance(frameElem, frame, this.memoryOutlet);
-
-            this.frames.push(frameElem);
-            this.frameElem.prepend(frameElem);
-            if (Outlets.CPP.CPP_ANIMATIONS){
-                (this.frames.length == 1 ? frameElem.fadeIn(FADE_DURATION) : frameElem.slideDown(SLIDE_DURATION));
-            }
-            else{
-                frameElem.css({display: "block"});
-            }
-        },
-        framePopped: function(msg){
-            //if (msg.data.func.context.implicit){
-            //    return;
-            //}
-//            if (this.frames.length == 1){
-//                var popped = this.frames.last();
-//                this.frames.pop();
-//                popped.remove();
-//            }
-//            else{
-                if (Outlets.CPP.CPP_ANIMATIONS){
-                    var popped = this.frames.last();
-                    this.frames.pop();
-                    popped.slideUp(SLIDE_DURATION, function(){
-                        $(this).remove();
-                    });
-                }
-                else{
-                    var popped = this.frames.last();
-                    this.frames.pop();
-                    popped.remove();
-                }
-//            }
-        },
-        reset: function(msg){
-            this.frames.clear();
-            this.frameElem.children("div").remove();
-        }
-    }
-});
-
-
-Lobster.Outlets.CPP.Heap = WebOutlet.extend({
-    init: function(element, memory, memoryOutlet)
-    {
-        this.initParent(element, true);
-        this.element.addClass("code-memoryHeap");
-
-        this.header = $("<div class='header'>The Heap</div>");
-        this.element.append(this.header);
-
-        this.objectElem = $("<div></div>");
-        this.element.append(this.objectElem);
-
-        this.memory = memory;
-        this.listenTo(memory);
-
-        this.memoryOutlet = memoryOutlet;
-
-        this.objectElems = {};
-
-        return this;
-    },
-
-    _act : {
-        heapObjectAllocated: function(msg){
-            var obj = msg.data;
-            var elem = $("<div style='display: none'></div>");
-            createMemoryObjectOutlet(elem, obj, this.memoryOutlet);
-
-            this.objectElems[obj.address] = elem;
-            this.objectElem.prepend(elem);
-            if (Outlets.CPP.CPP_ANIMATIONS){
-                elem.slideDown(SLIDE_DURATION);
-            }
-            else{
-                elem.css({display: "block"});
-            }
-        },
-        heapObjectDeleted: function(msg){
-            var addr = msg.data.address;
-            if (this.objectElems[addr]) {
-                this.objectElems[addr].fadeOut(function () {
-                    $(this).remove();
-                });
-                delete this.objectElems[addr];
-            }
-        },
-        reset: function(msg){
-            this.objects = {};
-            this.objectElem.children().remove();
-        }
-    }
-});
-
-
-Lobster.Outlets.CPP.TemporaryObjects = WebOutlet.extend({
-    init: function(element, memory, memoryOutlet)
-    {
-        this.initParent(element, true);
-        this.element.addClass("code-memoryTemporaryObjects");
-
-        this.customizations = OutletCustomizations.temporaryObjects;
-
-        this.header = $("<div class='header'>Temporary Objects</div>");
-        this.element.append(this.header);
-        this.minimizeButton = $("<span class='button'></span>");
-
-
-        this.objectElem = $("<div></div>");
-        this.element.append(this.objectElem);
-
-        if(this.customizations.minimize === "show"){
-            this.minimizeButton.html("hide");
-        }
-        else{
-            this.minimizeButton.html("show");
-            this.objectElem.css("display", "none");
-        }
-
-        var self = this;
-        this.minimizeButton.click(function(){
-            self.objectElem.slideToggle();
-            if ($(this).html() === "hide"){
-                $(this).html("show");
-                self.customizations.minimize = "hide";
-            }
-            else{
-                $(this).html("hide");
-                self.customizations.minimize = "show";
-            }
-        });
-        this.header.append(this.minimizeButton);
-
-        this.memory = memory;
-        this.listenTo(memory);
-
-        this.memoryOutlet = memoryOutlet;
-
-        this.objectElems = {};
-
-        return this;
-    },
-
-    _act : {
-        temporaryObjectAllocated: function(msg){
-            var obj = msg.data;
-            var elem = $("<div style='display: none'></div>");
-            createMemoryObjectOutlet(elem, obj, this.memoryOutlet);
-
-            this.objectElems[obj.address] = elem;
-            this.objectElem.prepend(elem);
-            if (Outlets.CPP.CPP_ANIMATIONS){
-                elem.slideDown(SLIDE_DURATION);
-            }
-            else{
-                elem.css({display: "block"});
-            }
-        },
-        temporaryObjectDeallocated: function(msg){
-            var addr = msg.data.address;
-            if (this.objectElems[addr]) {
-                this.objectElems[addr].fadeOut(function () {
-                    $(this).remove();
-                });
-                delete this.objectElems[addr];
-            }
-        },
-        reset: function(msg){
-            this.objects = {};
-            this.objectElem.children().remove();
-        }
-    }
-});
-
-Lobster.Outlets.CPP.RunningCode = WebOutlet.extend({
-    _name: "WebOutlet",
-    init: function(element, sim, simOutlet){
-        this.initParent(element, true);
-        this.sim = sim;
-        this.listenTo(sim);
-
-        this.simOutlet = simOutlet;
-    },
-    pushed: function(codeInst){
-        // main has no caller, so we have to handle creating the outlet here
-        if (codeInst.model.context.isMainCall) {
-            this.mainCall = Outlets.CPP.FunctionCall.instance(codeInst, this);
-        }
-
-    },
-
-    valueTransferOverlay : function(fromOutlet, toOutlet, html, duration, afterCallback){
-        var from = fromOutlet.element;
-        var to = toOutlet.element;
-        if (Outlets.CPP.CPP_ANIMATIONS) {
-            var simOff = this.element.offset();
-            var fromOff = from.offset();
-            var toOff = to.offset();
-            var fromWidth = from.css("width");
-            var toWidth = to.css("width");
-
-            var over = $("<div class='code overlayValue'>" + html + "</div>");
-            over.css({left: fromOff.left - simOff.left, top : fromOff.top - simOff.top + this.element[0].scrollTop});
-            over.css({width: fromWidth});
-            this.overlayElem.prepend(over);
-            over.animate({
-                left: toOff.left - simOff.left,
-                top: toOff.top - simOff.top + this.element[0].scrollTop,
-                width: toWidth
-            }, duration, function () {
-                if(afterCallback){
-                    afterCallback();
-                }
-                $(this).remove();
-            });
-        }
-        else{
-            if (afterCallback){
-                afterCallback();
-            }
-        }
-    },
-    afterFullStep : function(inst){
-        if (!inst) { return; }
-        var self = this;
-        inst.identify("idCodeOutlet", function(codeOutlet){
-            if (codeOutlet.simOutlet === self){
-                self.scrollTo(codeOutlet)
-            }
-        });
-    },
-    scrollTo : Class._ABSTRACT,
-    started : function(){
-        $(".code-memoryObject .get").removeClass("get");
-    },
-    refresh : function(){
-        this.cleared();
-        this.mainCall.removeInstance();
-        this.mainCall = Outlets.CPP.FunctionCall.instance(this.sim.mainCallInstance(), this);
-        this.started();
-        var last = this.sim.i_execStack.last();
-        if (last) {
-            last.send("upNext");
-            last.funcContext.send("currentFunction");
-        }
-    },
-    _act : {
-        pushed: true,
-        started: true,
-        cleared: true,
-        afterFullStep: true
-    }
-});
-
-Lobster.Outlets.CPP.SimulationStack = Outlets.CPP.RunningCode.extend({
-    _name: "SimulationStack",
-    init: function(element, sim, simOutlet)
-    {
-        this.initParent(element, sim, simOutlet);
-
-        this.overlayElem = $("<div class='overlays'></div>");
-        this.stackFramesElem = $("<div class='code-simStack'></div>");
-
-        this.element.append(this.overlayElem);
-        this.element.append(this.stackFramesElem);
-
-        this.element.addClass("code-simulation");
-
-        this.count = 0;
-
-        this.frames = [];
-        // this.framesElement = this.element;
-
-
-        return this;
-    },
-
-    pushFunction : function(funcInst, callOutlet){
-        //if (funcInst.model.context.implicit){
-        //    return;
-        //}
-
-        // Set up DOM element for outlet
-        var frame = $("<div style= 'display: none'></div>");
-        var functionElem = $("<div></div>");
-        frame.append(functionElem);
-        this.frames.push(frame);
-        this.stackFramesElem.prepend(frame);
-
-        // Create outlet using the element
-        var funcOutlet = Outlets.CPP.Function.instance(functionElem, funcInst, this, callOutlet);
-
-        // Animate!
-        if (Outlets.CPP.CPP_ANIMATIONS){
-            (this.frames.length == 1 ? frame.fadeIn(FADE_DURATION) : frame.slideDown({duration: SLIDE_DURATION, progress: function(){
-//                elem.scrollTop = elem.scrollHeight;
-            }}));
-        }
-        else{
-            frame.css({display: "block"});
-//            this.element[0].scrollTop = this.element[0].scrollHeight;
-        }
-
-
-        return funcOutlet;
-    },
-
-    popFunction : function(funcInst){
-        //if (funcInst.model.context.implicit){
-        //    return;
-        //}
-        var popped = this.frames.last();
-        this.frames.pop();
-        if (this.frames.length == 0 || !Outlets.CPP.CPP_ANIMATIONS){
-            popped.remove();
-        }
-        else{
-            popped.slideUp(SLIDE_DURATION, function(){
-                $(this).remove();
-            });
-        }
-    },
-    cleared: function(){
-        this.frames.clear();
-        this.stackFramesElem.children().remove();
-    },
-
-    //refresh : Class.ADDITIONALLY(function(){
-    //    this.frames.clear();
-    //    this.stackFramesElem.children().remove();
-    //}),
-
-    scrollTo : function(codeOutlet){
-        //var self = this;
-        //var thisTop = this.element.offset().top;
-        //var codeTop = codeOutlet.element.offset().top;
-        //this.element.finish().animate({
-        //    scrollTop: codeOutlet.element.offset().top - self.stackFramesElem.offset().top
-        //}, 1000);
-    }
-
-});
-
-
-Lobster.Outlets.CPP.SourceSimulation = Outlets.CPP.RunningCode.extend({
-    _name: "SourceSimulation",
-    init: function(element, sim, simOutlet)
-    {
-        this.initParent(element, sim, simOutlet);
-
-        this.overlayElem = $("<div class='overlays'></div>");
-        this.functionsElem = $("<div class='code-simStack'></div>");
-
-        this.element.append(this.overlayElem);
-        this.element.append(this.functionsElem);
-
-        this.element.addClass("code-simulation");
-
-        this.functions = {};
-        this.functionInstances = {};
-        // this.framesElement = this.element;
-
-
-        return this;
-    },
-
-    setUpTopLevelDeclarations : function(){
-        var self = this;
-        this.sim.i_topLevelDeclarations.forEach(function(decl){
-            if (isA(decl, FunctionDefinition)){
-                // Set up DOM element for outlet
-                var elem = $("<div style= 'display: block'></div>");
-                var functionElem = $("<div></div>");
-                elem.append(functionElem);
-                self.functionsElem.append(elem);
-
-                // Create outlet using the element
-                self.functions[decl.id] = Outlets.CPP.Function.instance(functionElem, decl, self);
-                self.functionInstances[decl.id] = [];
-            }
-        });
-    },
-
-    pushFunction : function(funcInst, callOutlet){
-
-        var instances = this.functionInstances[funcInst.model.id];
-
-        if (instances){
-            // Add instance to stack for each function.
-            instances.push(funcInst);
-
-            var funcOutlet = this.functions[funcInst.model.id];
-            funcOutlet.setInstance(funcInst);
-
-            return funcOutlet;
-        }
-    },
-
-    popFunction : function(funcInst){
-
-        var insts = this.functionInstances[funcInst.model.id];
-        var funcOutlet = this.functions[funcInst.model.id];
-        if (insts && funcOutlet){
-            insts.pop();
-            if (insts.length === 0){
-                funcOutlet.removeInstance();
-            }
-            else{
-                funcOutlet.setInstance(insts.last());
-            }
-        }
-    },
-
-    valueTransferOverlay : function(fromOutlet, toOutlet, html, duration, afterCallback){
-
-        // Check to see if the first function parent of the outlets are the same. If they are, don't animate.
-        // Actual check is done in big if below.
-        var fromFuncOutlet = fromOutlet;
-        var toFuncOutlet = toOutlet;
-        while(fromFuncOutlet && !isA(fromFuncOutlet, Outlets.CPP.Function)){ fromFuncOutlet = fromFuncOutlet.parent;}
-        while(toFuncOutlet && !isA(toFuncOutlet, Outlets.CPP.Function)){ toFuncOutlet = toFuncOutlet.parent;}
-
-        if (fromFuncOutlet !== toFuncOutlet) {
-            // Use parent implementation to show transfer and do callback
-            Outlets.CPP.SourceSimulation._parent.valueTransferOverlay.apply(this, arguments);
-        }
-        else{
-            // Just do callbacks (which might e.g. have parameter outlet show arg value)
-            afterCallback && afterCallback();
-        }
-    },
-
-    started: Class.ADDITIONALLY(function(){
-        this.setUpTopLevelDeclarations();
-        var self = this;
-        this.sim.peek().identify("idCodeOutlet", function(codeOutlet){
-            if (codeOutlet.simOutlet === self){
-                self.scrollTo(codeOutlet)
-            }
-        });
-    }),
-
-    cleared : function(){
-        this.functions = {};
-        this.functionInstances = {};
-        this.functionsElem.children().remove();
-    },
-    scrollTo : function(codeOutlet){
-        var self = this;
-        var thisTop = this.element.offset().top;
-        var codeTop = codeOutlet.element.offset().top;
-        var halfHeight = this.element.height() / 2;
-
-        // scrollTop value which would put the codeoutlet right at the top.
-        var scrollAtTop = codeOutlet.element.offset().top - self.functionsElem.offset().top;
-        var scrollAtMiddle = scrollAtTop - halfHeight;
-
-        // compute how much we're off from the middle
-        var diff = scrollAtMiddle - this.element.scrollTop();
-
-        // If diff, the offset from the middle, is within 30 px of the half height, then scroll to middle
-        if (Math.abs(diff) > halfHeight-30){
-            if (Outlets.CPP.CPP_ANIMATIONS){
-                // TODO: change back to finish() and update local jquery
-                this.element.clearQueue().animate({
-                    scrollTop: scrollAtMiddle
-                }, 1000);
-            }
-            else{
-                this.element.scrollTop(scrollAtMiddle);
-            }
-        }
-
-        // target
-
-
-    }
-
-});
-
+/**
+ * @author James
+ */
+
+var Lobster = Lobster || {};
+Lobster.Outlets.CPP = Lobster.Outlets.CPP || {};
+
+var FADE_DURATION = 300;
+var SLIDE_DURATION = 400;
+
+Lobster.Outlets.CPP.CPP_ANIMATIONS = true;
+
+var CodeList = Lobster.Outlets.CPP.CodeList = WebOutlet.extend({
+    _name: "CodeList",
+    _instances : [],
+    reloadLists : function(){
+        for(var i = 0; i < this._instances.length; ++i){
+            this._instances[i].loadList();
+        }
+    },
+    init: function(element, url, editor, personal) {
+        this.initParent(element);
+        this._instances.push(this);
+        element.addClass("codeList");
+
+        this.editor = editor;
+        // this.editor.converse(this);
+
+        this.personal = personal;
+        if (personal){
+            CodeList._personalList = this;
+        }
+
+
+        var self = this;
+//        self.setList(["fact.cpp", "hailstone.cpp", "countDigits.cpp"]);
+        this.url = url;
+        this.programs = {};
+        this.loadList();
+    },
+
+    loadList : function(){
+        var self = this;
+        $.ajax({
+            type: "POST",
+            url: this.url + "codeList",
+            data: {idtoken: ID_TOKEN},
+            success: function(data){
+                self.setList(data);
+                CodeList.ajaxSuccessful = true;
+            },
+            dataType: "json"
+        });
+    },
+
+    setList : function(codeList){
+        var self = this;
+
+        // Was one active before?
+//        this.element.find("")
+
+        this.programs = {};
+
+        this.element.empty();
+        for(var i = 0; i < codeList.length; i++){
+            var program = codeList[i];
+            //console.log(JSON.stringify(program));
+            var isPublic = false;
+            if(typeof program !== "string"){
+                isPublic = program.isPublic;
+                program = program.name;
+            }
+
+            var item = $("<div></div>");
+            if (this.personal){
+                var checkbox = $('<input type="checkbox" name="isPublic" value="'+program+'" />');
+                checkbox[0].checked = (isPublic === "1");
+                item.append(checkbox);
+                checkbox.change(function(){
+                    //console.log(JSON.stringify({name: $(this).val(), isPublic: $(this)[0].checked}));
+                    $.post("api/me/setCodePublic", {idtoken: ID_TOKEN, name: $(this).val(), isPublic: $(this)[0].checked}, function(){
+                        console.log("success");
+                    });
+                });
+            }
+            var link = $('<span class="link">'+program+'</span>');
+            item.append(link);
+            link.click(function(){
+                if(self.loadCode($(this).html())) {
+                    $(this).addClass("active");
+                }
+            });
+
+            this.element.append(item);
+            this.programs[program] = true;
+        }
+    },
+
+    loadCode : function(name, who){
+        // TODO NEW put something like this back in somewhere
+        // if(!this.editor.isSaved() && !confirm("Your code has unsaved changes, and loading a file will overwrite them. Are you sure?")) {
+        //     return;
+        // }
+        if(!this.personal && CodeList._personalList && CodeList._personalList.programs[name] && !confirm("WARNING! Loading code from the class repository will overwrite your local copy of the same name! Are you sure?")){
+            return;
+        }
+        var self = this;
+
+        if (who) {
+            $.ajax({
+                type: "POST",
+                url: "api/user/" + who + "/" + name,
+                data: {idtoken: ID_TOKEN},
+                success: function (data) {
+                    if (!data){
+                        alert("Program not found! (It is either private or doesn't exist.)")
+                        return;
+                    }
+                    self.send("loadCode", {name: who + "_" + name, code: data});
+                    document.title = name;
+                    $(".codeList .active").removeClass("active");
+                },
+                dataType: "text"
+            });
+
+        }
+        else{
+            $.ajax({
+                type: "POST",
+                url: this.url + (this.personal ? "code/" : "course/code/eecs280f16/") + name,
+                data: {idtoken: ID_TOKEN},
+                success: function (data) {
+                    if (!data){
+                        if (name === "program.cpp"){
+                            self.send("loadCode", {name: name, code: "int main(){\n  \n}"});
+                            document.title = name;
+                            $(".codeList .active").removeClass("active");
+                        }
+                        else{
+                            alert("Program not found :(.");
+                        }
+                    }
+                    self.send("loadCode", {name: name, code: data});
+                    document.title = name;
+                    $(".codeList .active").removeClass("active");
+                },
+                dataType: "text"
+            });
+        }
+        return true;
+    },
+    _act: {
+        saved: function(){
+            this.loadList();
+        }
+    }
+
+});
+
+var ProjectList = Lobster.Outlets.CPP.ProjectList = Class.extend(Observable, {
+    _name: "ProjectList",
+
+    API_URL : "/api/me/project/list",
+
+    // element should be a jquery object
+    init: function(element) {
+        this.i_element = element;
+        element.addClass("projectList");
+
+        this.refresh();
+    },
+
+    refresh : function(){
+        this.ajax({
+            type: "GET",
+            url: this.API_URL,
+            success: function(data){
+                this.i_setList(data);
+            },
+            dataType: "json"
+        });
+    },
+
+    i_setList : function(projects) {
+        var self = this;
+
+        this.i_element.empty();
+
+        for(var i = 0; i < projects.length; i++) {
+            var project = projects[i];
+            var item = $("<li></li>");
+            var link = $('<a class="link lobster-code" data-toggle="pill">' + project["project"] + '</a>');
+            item.append(link);
+            link.click(function(){
+                self.send("loadProject", $(this).html());
+            });
+
+            this.i_element.append(item);
+        }
+    }
+
+});
+
+Lobster.Outlets.CPP.SimulationOutlet = WebOutlet.extend({
+    _name: "SimulationOutlet",
+    DEFAULT_CONFIG : {
+        initCode: "int main(){\n  \n}"
+    },
+    init: function(element, config) {
+        this.i_config = makeDefaulted(config, Outlets.CPP.SimulationOutlet.DEFAULT_CONFIG);
+
+        assert(element instanceof jQuery);
+
+        this.initParent(element);
+
+        this.program = Program.instance();
+        this.sim = Simulation.instance(this.program);
+        this.listenTo(this.sim);
+
+        if (this.i_config.log !== false){
+            this.log = UserLog.instance();
+        }
+
+        var self = this;
+//        $("#sim").load("component/sim/standard", function() {
+        self.initSuboutlets();
+        self.initListeners();
+
+//        });
+
+
+//        simulation.setCode(config.initCode);
+    },
+
+    initSuboutlets : function(){
+        var element = this.element;
+        var elem;
+
+        var self = this;
+
+        // Set up simulation and source tabs
+        // var sourceTab = element.find(".sourceTab");
+        // var simTab = element.find(".simTab");
+        var sourcePane = element.find("#sourcePane");
+        var simPane = element.find("#simPane");
+
+        // sourceTab.click(function(){
+        //     sourceTab.addClass("active");
+        //     simTab.removeClass("active");
+        //     sourcePane.css("display", "flex");
+        //     simPane.css("display", "none");
+        // });
+        //
+        // simTab.add(element.find(".runButton")).click(function(){
+        //     simTab.addClass("active");
+        //     sourceTab.removeClass("active");
+        //     simPane.css("display", "flex");
+        //     sourcePane.css("display", "none");
+        //     self.saveFunc();
+        //     self.send("userAction", UserActions.Simulate.instance());
+        //     simPane.focus();
+        //     self.restart();
+        // });
+
+
+        // var simTab = element.find(".simTab");
+        element.find(".runButton").click(function(){
+            self.sim.setProgram(self.projectEditor.getProgram());
+        });
+
+
+        this.projectEditor = ProjectEditor.instance(sourcePane);
+
+
+        this.errorStatus = ValueEntity.instance();
+
+
+        this.runningProgress = element.find(".runningProgress");
+//        this.console = ValueEntity.instance();
+
+        // if ((elem = element.find(".codeMirrorEditor")).length !== 0) {
+        //     this.editor = Outlets.CPP.FileEditor.instance(elem, this.program);
+        //     this.listenTo(this.editor);
+        //     this.listenTo(this.editor.getProgram());
+        //     this.sim.converse(this.editor);
+        //     // Dismiss any annotation messages
+        //     var self = this;
+        //     elem.click(function(){
+        //         self.hideAnnotationMessage();
+        //     })
+        // }
+        if ((elem = this.statusElem = element.find(".status")).length !== 0) {
+            this.status = Outlets.HtmlOutlet.instance(elem, true).listenTo(this.errorStatus);
+        }
+        if ((elem = element.find(".console")).length !== 0) {
+            this.consoleOutlet = Outlets.HtmlOutlet.instance(elem, true).listenTo(this.sim.console);
+        }
+        // if ((elem = element.find(".semanticProblems")).length !== 0) {
+        //     this.problemsElem = elem;
+        //     //this.problems = Outlets.List.instance(elem, $("<li></li>")).listenTo(sim.semanticProblems);
+        // }
+        if ((elem = element.find(".stackFrames")).length !== 0) {
+            if (this.useSourceSimulation){
+                this.stackFrames = Outlets.CPP.SourceSimulation.instance(elem, this.sim, this);
+                this.listenTo(this.stackFrames);
+            }
+            else{
+                this.stackFrames = Outlets.CPP.SimulationStack.instance(elem, this.sim, this);
+                this.listenTo(this.stackFrames);
+            }
+        }
+        //if ((elem = element.find(".stackFrames2")).length !== 0) {
+        //    //this.stackFrames2 = Outlets.CPP.SimulationStack.instance(elem, sim, this);
+        //    this.stackFrames2 = Outlets.CPP.SourceSimulation.instance(elem, sim, this);
+        //    this.listenTo(this.stackFrames2);
+        //}
+        if ((elem = element.find(".memory")).length !== 0) {
+            this.memory = Outlets.CPP.Memory.instance(elem, this.sim.memory);
+        }
+        // TODO REMOVE
+        // if ((elem = element.find(".codeSelect")).length !== 0) {
+        //
+        //     this.codeName = ValueEntity.instance(false, "");
+        //     this.codeName.addListener(Actor.instance(function(msg){
+        //
+        //         $.ajax({
+        //             type: 'GET',
+        //             url: '/api/user/jjuett/' + msg.data,
+        //             dataType: 'text',
+        //             success: function(text){
+        //                 self.sim.code.setValue(text);
+        //             }
+        //
+        //         });
+        //
+        //     }));
+        //     this.codeSelect = Outlets.ValueOutlet.instance(elem).converse(this.codeName);
+        // }
+
+        this.runButton = element.find(".runButton");
+
+        if (element.find(".saveName").length !== 0){
+            var filenameRegex = /^[a-zA-Z0-9\._-]+$/;
+            this.saveNameEnt = ValueEntity.instance("saveName", "program");
+            ValueOutlet.instance(element.find(".saveName")).converse(this.saveNameEnt);
+            this.saveButton = element.find(".saveButton");
+            this.saveMessage = element.find(".saveMessage");
+
+            this.saveFunc = function(suppressAlert){
+                var name = self.saveNameEnt.value().trim();
+
+                if (name.match(filenameRegex)){
+                    self.projectEditor.saveProject();
+                    // self.saveMessage.html("Saving...").show();
+                    // $.post("api/me/save", {idtoken: ID_TOKEN, name: name, code: self.editor.getText()}, function(){
+                    //     console.log("save successful");
+                    //     self.saveMessage.html("Saved!").fadeOut(5000);
+                    //     self.editor.save();
+                    //     CodeList.reloadLists();
+                    // });
+                }
+                else{
+                    if(!suppressAlert) {
+                        alert("Sorry, couldn't save the file. (Invalid file name.)");
+                    }
+                }
+            };
+            // this.editor.saveFunc = this.saveFunc;
+
+            this.saveButton.click(this.saveFunc);
+
+        }
+
+
+
+
+        var buttons = this.buttons = {};
+
+        buttons.restart = element.find(".restart");
+        buttons.restart.click(function(){
+            self.restart();
+        });
+        var stepForwardNumEnt = ValueEntity.instance("stepForwardNum", "1");
+        element.find(".stepForwardNum").length !== 0 && ValueOutlet.instance(element.find(".stepForwardNum")).converse(stepForwardNumEnt);
+
+        buttons.stepForward = element.find(".stepForward");
+        buttons.stepForward.click(function(){
+            self.stepForward(parseInt(stepForwardNumEnt.value()));
+        });
+
+        buttons.stepOver = element.find("button.stepOver");
+        buttons.stepOver.click(function(){
+            self.stepOver();
+        });
+
+        buttons.stepOut = element.find("button.stepOut");
+        buttons.stepOut.click(function(){
+            self.stepOut();
+        });
+
+        buttons.skipToEnd = element.find("button.skipToEnd");
+        buttons.skipToEnd.click(function(){
+            self.skipToEnd();
+        });
+
+        buttons.runToEnd = element.find("button.runToEnd");
+        buttons.runToEnd.click(function(){
+            self.runToEnd();
+        });
+
+        buttons.pause = element.find("button.pause");
+        buttons.pause.click(function(){
+            self.pause();
+        });
+        this.skipFunctions = false;
+        //element.find("input.stepInto").change(function(){
+        //    self.skipFunctions = !$(this).is(":checked");
+        //});
+
+
+        if (element.find(".stepBackwardNum").length !== 0) {
+            var stepBackwardNumEnt = ValueEntity.instance("stepBackwardNum", "1");
+            ValueOutlet.instance(element.find(".stepBackwardNum")).converse(stepBackwardNumEnt);
+            buttons.stepBackward = element.find(".stepBackward");
+            buttons.stepBackward.click(function () {
+                self.stepBackward(parseInt(stepBackwardNumEnt.value()));
+            });
+        }
+
+
+
+        var self = this;
+        element.find(".simPane").on("mousewheel", function(e){
+            if (e.ctrlKey){
+                self.mousewheel(e);
+            }
+            else{
+                return true;
+            }
+        });
+
+        element.find(".stackFrames").on("mousedown", function(e){
+            element.find(".simPane").focus();
+            //alert("hi");
+        });
+
+        element.find(".simPane").add(element.find(".stackFrames")).on("keydown", function(e){
+            //console.log(e.which);
+            if (element.find(".simPane").css("display") !== "none"){
+                if (e.which == 39 || e.which == 83){
+                    self.stepForward();
+                }
+                else if (e.which == 37){
+                    self.stepBackward();
+                }
+                //else if (e.which == 40){
+                //    self.stepOver();
+                //}
+                //else if (e.which == 38){
+                //    self.stepOut();
+                //}
+            }
+            e.preventDefault();
+            e.stopPropagation();
+        }).on("keypress", function(e){
+            e.preventDefault();
+            e.stopPropagation();
+        });
+
+
+
+        this.alerts = element.find(".alerts");
+        this.alerts.find("button").click(function(){
+            self.hideAlerts();
+        });
+
+        this.annotationMessages = element.find(".annotationMessages");
+        this.annotationMessages.find("button").click(function(){
+            self.hideAnnotationMessage();
+        });
+        this.afterAnnotation = [];
+//        makeEventHandler(element.find("#simPane")[0], this, "mousewheel", true);
+    },
+
+    initListeners : function(){
+        // this.log && this.log.listenTo(this);
+        // this.log && this.log.listenTo(this.editor);
+    },
+
+    setEnabledButtons : function(enabled, def){
+        def = def || false;
+        for(var key in this.buttons){
+            if (enabled.hasOwnProperty(key)){
+                this.buttons[key].prop("disabled", !enabled[key]);
+            }
+            else{
+                this.buttons[key].prop("disabled", !def);
+            }
+        }
+    },
+
+    loadProject : function(projectName){
+        // TODO NEW: warn about losing unsaved changes
+
+        this.projectEditor.loadProject(projectName);
+
+    },
+
+    restart : function(){
+        this.setEnabledButtons({}, true);
+        this.sim.start();
+    },
+
+    stepForward : function(n){
+        this.setAnimationsOn(true);
+        this.runningProgress.css("visibility", "visible");
+        var self = this;
+        setTimeout(function(){
+            self.sim.stepForward(n);
+            self.runningProgress.css("visibility", "hidden");
+        },1);
+    },
+
+    stepOver : function(){
+        this.runningProgress.css("visibility", "visible");
+
+        CPPCodeInstance.silent = true;
+        this.setAnimationsOn(false);
+        this.setEnabledButtons({"pause":true});
+
+        this.sim.speed = Simulation.MAX_SPEED;
+        var self = this;
+        this.sim.stepOver({
+            after : function(){
+                CPPCodeInstance.silent = false;
+                self.stackFrames.refresh();
+                setTimeout(function(){self.setAnimationsOn(true);}, 10);
+                self.runningProgress.css("visibility", "hidden");
+                self.setEnabledButtons({
+                    "pause": false
+                }, true);
+                self.element.find(".simPane").focus();
+            }
+        });
+    },
+
+    stepOut : function(){
+        this.runningProgress.css("visibility", "visible");
+
+        CPPCodeInstance.silent = true;
+        this.setAnimationsOn(false);
+        this.setEnabledButtons({"pause":true});
+
+        this.sim.speed = Simulation.MAX_SPEED;
+        var self = this;
+        this.sim.stepOut({
+            after : function(){
+                CPPCodeInstance.silent = false;
+                self.stackFrames.refresh();
+                setTimeout(function(){self.setAnimationsOn(true);}, 10);
+                self.runningProgress.css("visibility", "hidden");
+                self.setEnabledButtons({
+                    "pause": false
+                }, true);
+                self.element.find(".simPane").focus();
+            }
+        });
+    },
+
+
+    // TODO this has some bugs where the thing can get skipped over lol
+    //runTo : function(data){
+    //    this.runToEnd({stopIfTrue: function(sim){
+    //        var topInst = sim.peek();
+    //        return topInst.model === data.code && topInst.parent === data.parentInst;
+    //    }});
+    //},
+
+    runToEnd : function(){
+        this.runningProgress.css("visibility", "visible");
+
+        //CPPCodeInstance.silent = true;
+        this.setAnimationsOn(false);
+        this.setEnabledButtons({"pause":true});
+
+        var self = this;
+        this.sim.speed = 1;
+        this.sim.autoRun({after: function(){
+            //CPPCodeInstance.silent = false;
+            //self.stackFrames.refresh();
+            setTimeout(function(){self.setAnimationsOn(true);}, 10);
+            //self.setEnabledButtons({
+            //    skipToEnd: true,
+            //    restart: true
+            //}, false);
+            self.runningProgress.css("visibility", "hidden");
+        }});
+    },
+
+    skipToEnd : function(){
+        this.runningProgress.css("visibility", "visible");
+
+        CPPCodeInstance.silent = true;
+        this.setAnimationsOn(false);
+        this.setEnabledButtons({"pause":true});
+
+        var self = this;
+        this.sim.speed = Simulation.MAX_SPEED;
+        this.sim.autoRun({after: function(){
+            CPPCodeInstance.silent = false;
+            self.stackFrames.refresh();
+            setTimeout(function(){self.setAnimationsOn(true);}, 10);
+            //self.setEnabledButtons({
+            //    skipToEnd: true,
+            //    restart: true
+            //}, false);
+            self.runningProgress.css("visibility", "hidden");
+        }});
+
+
+
+
+    },
+
+    pause : function(){
+        this.sim.pause();
+    },
+
+    stepBackward : function(n){
+        if (this.ignoreStepBackward){return;}
+
+        this.runningProgress.css("visibility", "visible");
+        var self = this;
+
+        CPPCodeInstance.silent = true;
+        this.setAnimationsOn(false);
+        this.ignoreStepBackward = true;
+        setTimeout(function(){
+            self.sim.stepBackward(n);
+            CPPCodeInstance.silent = false;
+            self.stackFrames.refresh();
+            setTimeout(function(){self.setAnimationsOn(true);}, 10);
+            self.setEnabledButtons({
+                "pause": false
+            }, true);
+            self.runningProgress.css("visibility", "hidden");
+            self.ignoreStepBackward = false;
+        }, 100);
+
+    },
+
+    loadCode : function(program){
+        this.saveNameEnt.setValue(program.name);
+    },
+
+    setAnimationsOn : function(animOn){
+        if (animOn){
+            //CPPCodeInstance.silent = false;
+//        this.silent = false;
+            Outlets.CPP.CPP_ANIMATIONS = true;
+            $.fx.off = false;
+            $("body").removeClass("noTransitions").height(); // .height() is to force reflow
+
+        }
+        else{
+            $("body").addClass("noTransitions").height(); // .height() is to force reflow
+            $.fx.off = true;
+            Outlets.CPP.CPP_ANIMATIONS = false; // TODO not sure I need this
+//        this.silent = true;
+//            CPPCodeInstance.silent = true;
+        }
+    },
+
+    hideAlerts : function(){
+        this.alerts.css("left", "450px");
+        $(".codeInstance.current").removeClass("current");
+    },
+
+    hideAnnotationMessage : function(){
+        this.annotationMessages.css("top", "125px");
+        if (this.afterAnnotation.length > 0){
+            this.afterAnnotation.forEach(function(fn){fn();})
+            this.afterAnnotation.length = 0;
+        }
+    },
+
+    _act : {
+        loadCode : "loadCode",
+        loadProject : "loadProject",
+        runTo: "runTo",
+        skipToEnd: "skipToEnd",
+        compiled : function(msg){
+            this.errorStatus.setValue("Compilation successful!");
+            this.statusElem.removeClass("error");
+            this.runButton.css("display", "inline-block");
+        },
+        syntaxError : function(msg){
+            var err = msg.data;
+            this.errorStatus.setValue("Syntax error at line " + err.line + ", column " + err.column/* + ": " + err.message*/);
+            this.statusElem.addClass("error");
+            this.runButton.css("display", "none");
+        },
+        semanticError : function(msg){
+            this.errorStatus.setValue("Semantic error(s) detected.");
+            this.statusElem.addClass("error");
+            this.runButton.css("display", "none");
+
+        },
+        otherError : function(msg){
+            this.errorStatus.setValue(msg.data);
+            this.statusElem.addClass("error");
+            this.runButton.css("display", "none");
+        },
+        unknownError : function(msg){
+            this.errorStatus.setValue("Oops! Something went wrong. You may be trying to use an unsupported feature of C++. Or you may have stumbled upon a bug. Feel free to let me know at jjuett@umich.edu if you think something is wrong.");
+            this.statusElem.addClass("error");
+            this.runButton.css("display", "none");
+        },
+        annotationMessage : function(msg){
+            this.hideAnnotationMessage();
+            var text = msg.data.text;
+            if (msg.data.after){
+                this.afterAnnotation.unshift(msg.data.after);
+            }
+            this.annotationMessages.find(".annotation-message").html(text);
+            this.annotationMessages.css("top", "0px");
+            if (msg.data.aboutRecursion){
+                this.annotationMessages.find(".lobsterTeachingImage").css("display", "inline");
+                this.annotationMessages.find(".lobsterRecursionImage").css("display", "none");
+            }
+            else{
+                this.annotationMessages.find(".lobsterTeachingImage").css("display", "none");
+                this.annotationMessages.find(".lobsterRecursionImage").css("display", "inline");
+            }
+        },
+
+        alert : function(msg){
+            msg = msg.data;
+            this.pause();
+            this.alerts.find(".alerts-message").html(msg);
+            this.alerts.css("left", "0px");
+        },
+        explain : function(msg){
+            msg = msg.data;
+            this.alerts.find(".alerts-message").html(msg);
+            this.alerts.css("left", "0px");
+        },
+        closeMessage : function(){
+            this.hideAlerts();
+        },
+        started : function(msg){
+            this.hideAlerts();
+        },
+        paused : function(msg){
+            //this.i_paused = true;
+            this.setEnabledButtons({
+                "pause": false
+            }, true);
+            this.element.find(".simPane").focus();
+            this.runningProgress.css("visibility", "hidden");
+        },
+        atEnded : function(msg){
+            this.setEnabledButtons({
+                restart: true,
+                stepBackward: true
+            },false);
+            this.runningProgress.css("visibility", "hidden");
+        },
+        beforeStepForward: function(msg){
+//            if (data.inst.model.isA(Statements.Statement)){
+            var oldGets = $(".code-memoryObject .get");
+            var oldSets = $(".code-memoryObject .set");
+            setTimeout(function() {
+                oldGets.removeClass("get");
+                oldSets.removeClass("set");
+            }, 300);
+//                alert("hi");
+//            }
+        }
+    },
+
+    mousewheel : function(ev){
+        ev.preventDefault();
+        if (ev.deltaY < 0){
+            this.stepForward();
+        }
+        else{
+//            this.stepBackward();
+        }
+    },
+
+    freeze : function(){
+
+    },
+
+    unfreeze : function(){
+
+    }
+
+});
+
+var ProjectEditor = Lobster.Outlets.CPP.ProjectEditor = Class.extend(Observer, {
+    _name : "ProjectEditor",
+
+    API_URL_LOAD_PROJECT : "/api/me/project/get/",
+    API_URL_SAVE_PROJECT : "/api/me/project/save/",
+
+    s_onbeforeunload : function(){
+        for(var i = 0; i < ProjectEditor.s_instances.length; ++i){
+            var inst = ProjectEditor.s_instances[i];
+            if (inst.isOpen() && !inst.isSaved()){
+                return "The project \"" + inst.getProjectName() + "\" has unsaved changes.";
+            }
+        }
+    },
+    s_instances: [],
+
+    init : function(element) {
+        var self = this;
+
+        this.i_filesElem = element.find(".project-files");
+        this.i_fileEditors = {};
+        this.i_program = Program.instance();
+        this.listenTo(this.i_program);
+        this.i_translationUnits = {};
+
+        this.i_codeMirror = CodeMirror(element.find(".codeMirrorEditor")[0], {
+            mode: FileEditor.CODE_MIRROR_MODE,
+            theme: "monokai",
+            height: "auto",
+            lineNumbers: true,
+            tabSize: 2,
+            extraKeys: {
+                "Ctrl-S" : function(){
+                    self.saveProject();
+                }
+            },
+            gutters: ["CodeMirror-linenumbers", "errors"]
+        });
+
+        this.s_instances.push(this);
+    },
+
+    loadProject : function(projectName){
+        // TODO NEW: warn about losing unsaved changes
+
+        this.ajax({
+            type: "GET",
+            url: this.API_URL_LOAD_PROJECT + projectName,
+            success: function (data) {
+                if (!data){
+                    alert("Project not found! :(");
+                    return;
+                }
+                this.i_projectName = projectName;
+                this.i_setProject(data);
+                document.title = projectName;
+                this.i_isSaved = true;
+            },
+            dataType: "json"
+        });
+
+    },
+
+    saveProject : function(projectName) {
+        projectName = projectName || this.i_projectName;
+        var projectFiles = [];
+        for(var filename in this.i_fileEditors) {
+            projectFiles.push({
+                name: filename,
+                text: this.i_fileEditors[filename].getText()
+            });
+        }
+
+        this.ajax({
+            type: "POST",
+            url: this.API_URL_SAVE_PROJECT + projectName,
+            data: {files: projectFiles},
+            success: function(data){
+                console.log("saved successfully");
+                this.i_isSaved = true;
+            },
+            dataType: "json"
+        });
+    },
+
+    isOpen : function() {
+        return !!this.i_projectName;
+    },
+
+    getProjectName : function() {
+        return this.i_projectName;
+    },
+
+    isSaved : function() {
+        return this.i_isSaved;
+    },
+
+    i_setProject : function(project){
+        var self = this;
+
+        this.i_clearProject();
+
+        for(var i = 0; i < project.length; ++i) {
+            var file = project[i];
+
+            // Create tab for each file in the project
+            var item = $('<li></li>');
+            var link = $('<a href="" data-toggle="tab">' + file["name"] + '</a>');
+            link.click(function(){
+                self.i_selectFile($(this).html());
+            });
+            item.append(link);
+            this.i_filesElem.append(item);
+
+            var fileName = file["name"];
+
+            // Create a SourceFile and TranslationUnit for each file.
+            // TODO NEW: each file shouldn't actually have its own translation unit
+            var sourceFile = SourceFile.instance(fileName, file["code"]);
+            this.i_program.addSourceFile(sourceFile);
+            var translationUnit = this.i_translationUnits[fileName] = TranslationUnit.instance(this.i_program, sourceFile);
+            this.listenTo(translationUnit);
+
+            // Create a CodeMirror document for each file in the project
+            var fileEd = FileEditor.instance(fileName, sourceFile);
+            this.listenTo(fileEd);
+            this.i_fileEditors[fileName] = fileEd;
+        }
+
+        // Set first file to be active
+        if (project.length > 0) {
+            this.i_filesElem.children().first().addClass("active");
+            this.i_selectFile(project[0]["name"]);
+        }
+
+        this.i_program.fullCompile();
+    },
+
+    i_clearProject : function() {
+
+        this.i_filesElem.empty();
+
+        for (var filename in this.i_fileEditors) {
+            this.i_fileEditors[filename].removeListener(this);
+        }
+        this.i_fileEditors = {};
+
+        if (this.i_program) {
+            this.i_program.removeListener(this);
+        }
+        this.i_program = Program.instance();
+        this.i_program.addListener(this);
+
+        for (var name in this.i_translationUnits) {
+            this.i_translationUnits[name].removeListener(this);
+        }
+        this.i_translationUnits = {};
+    },
+
+    getProgram : function() {
+        return this.i_program;
+    },
+
+    i_selectFile : function(filename) {
+        assert(this.i_fileEditors[filename]);
+        this.i_codeMirror.swapDoc(this.i_fileEditors[filename].getDoc());
+    },
+    _act : {
+        textChanged : function() {
+            this.i_isSaved = false;
+            this.i_program.fullCompile();
+        },
+        linked : function(msg) {
+            var linkerProblems = msg.data;
+            console.log("Project editor knows about linking.");
+            for (var i = 0; i < linkerProblems.length; ++i) {
+                var problem = linkerProblems[i];
+                var tu = problem.getConstructs()[0].getTranslationUnit();
+                var fileEd = this.i_fileEditors[tu.getName()];
+                // fileEd.addAnnotation(GutterAnnotation.instance(
+                //     tu.getSourceReference(problem.getConstructs()[0]),
+                //     "linker",
+                //     problem.getMessage()
+                // ));
+            }
+        },
+        compiled : function(msg) {
+
+            // TODO NEW: This actually needs to be selected based on a reverse mapping of line numbers for includes
+            var tu = msg.source;
+
+            for(var ed in this.i_fileEditors) {
+                this.i_fileEditors[ed].clearAnnotations();
+            }
+
+            var semanticProblems = msg.data;
+
+            for(var i = 0; i < semanticProblems.errors.length; ++i){
+                var problem = semanticProblems.errors[i];
+                var sourceRef = tu.getSourceReference(problem.getConstructs()[0]);
+                var editor = this.i_fileEditors[sourceRef.sourceFile.getName()];
+                editor.addAnnotation(GutterAnnotation.instance(
+                    sourceRef,
+                    isA(problem, SemanticError) ? "error" : "warning",
+                    problem.getMessage()
+                ));
+            }
+            for(var i = 0; i < semanticProblems.warnings.length; ++i){
+                var problem = semanticProblems.warnings[i];
+                var sourceRef = tu.getSourceReference(problem.getConstructs()[0]);
+                var editor = this.i_fileEditors[sourceRef.sourceFile.getName()];
+                editor.addAnnotation(GutterAnnotation.instance(
+                    sourceRef,
+                    isA(problem, SemanticError) ? "error" : "warning",
+                    problem.getMessage()
+                ));
+            }
+
+            // TODO NEW Return support for widgets elsewhere.
+            // Perhaps reimplement as a generic kind of SemanticNote class
+            // for(var i = 0; i < this.i_semanticProblems.widgets.length; ++i){
+            //     // alert(this.i_semanticProblems.get(i));
+            //     this.send("addAnnotation", this.i_semanticProblems.widgets[i]);
+            // }
+        },
+        parsed : function(msg){
+
+            // TODO NEW: This actually needs to be selected based on a reverse mapping of line numbers for includes
+            var tu = msg.source;
+            var editor = this.i_fileEditors[tu.getName()];
+
+            if (editor.syntaxErrorLineHandle) {
+                editor.i_doc.removeLineClass(editor.syntaxErrorLineHandle, "background", "syntaxError");
+            }
+            if (msg.data){
+                var err = msg.data;
+//            this.marks.push(this.i_doc.markText({line: err.line-1, ch: err.column-1}, {line:err.line-1, ch:err.column},
+//                {className: "syntaxError"}));
+                editor.syntaxErrorLineHandle = editor.i_doc.addLineClass(err.line-1, "background", "syntaxError");
+                editor.clearAnnotations();
+            }
+        }
+    }
+
+
+    // setSource : function(src){
+    //     this.i_sourceCode = src;
+    // },
+
+});
+$(window).on("beforeunload", ProjectEditor.s_onbeforeunload);
+
+
+var IDLE_MS_BEFORE_COMPILE = 1000;
+
+var FileEditor = Lobster.Outlets.CPP.FileEditor = Class.extend(Observable, {
+    _name: "FileEditor",
+    CODE_MIRROR_MODE : "text/x-c++src",
+    DEFAULT_CONFIG : {
+        initCode: "int main(){\n  \n}"
+    },
+    s_instances : [],
+    /**
+     *
+     * @param {String} fileName The name of the file.
+     * @param {SourceFile} sourceFile The source file to be edited by this editor.
+     * @param config
+     */
+    init: function(fileName, sourceFile, config) {
+        this.i_fileName = fileName;
+        this.i_sourceFile = sourceFile;
+        this.i_doc =  CodeMirror.Doc(sourceFile.getSourceCode(), this.CODE_MIRROR_MODE);
+
+        this.i_config = makeDefaulted(config, Outlets.CPP.FileEditor.DEFAULT_CONFIG);
+        this.initParent();
+
+        this.i_annotations = [];
+        this.i_gutterErrors = [];
+        this.i_isSaved = true;
+
+
+        // TODO NEW is this still being used?
+        var self = this;
+        this.i_doc.on("change", function(e){
+            self.i_onEdit();
+        });
+
+
+        //this.loadCode({name: "program.cpp", code: this.i_config.initCode});
+        FileEditor.s_instances.push(this);
+    },
+
+    getDoc : function() {
+        return this.i_doc;
+    },
+
+    getText : function() {
+        return this.i_doc.getValue();
+    },
+
+    getFileName : function() {
+        return this.i_fileName;
+    },
+
+    // loadCode : function(program){
+    //     this.i_programName = program.name;
+    //     var code = program.code;
+    //     this.i_doc.setValue(code);
+    //     this.setSource(code);
+    //     this.i_isSaved = true; // setting source would have made this false
+    //     this.send("userAction", UserActions.LoadCode.instance(code));
+    // },
+
+    i_onEdit : function() {
+        var newText = this.getText();
+
+        if(this.i_onEditTimeout){
+            clearTimeout(this.i_onEditTimeout);
+        }
+        var self = this;
+        this.i_onEditTimeout = setTimeout(function(){
+            self.i_sourceFile.setSourceCode(self.getText());
+
+            self.send("textChanged", newText);
+        }, IDLE_MS_BEFORE_COMPILE);
+    },
+
+    addMark : function(sourceReference, cssClass){
+        var doc = this.i_doc;
+        var from = doc.posFromIndex(sourceReference.start);
+        var to = doc.posFromIndex(sourceReference.end);
+        return doc.markText(from, to, {startStyle: "begin", endStyle: "end", className: "codeMark " + cssClass});
+    },
+
+    addGutterError : function(line, text){
+        --line;
+        var marker = this.i_gutterErrors[line];
+        if (!marker){
+            marker = this.i_gutterErrors[line] = {
+                elem:$('<div class="gutterError">!<div></div></div>'),
+                num: 0
+            };
+        }
+        var elem = $('<div class="errorNote">'+text+'</div>');
+        marker.elem.children("div").append(elem);
+        ++marker.num;
+        if (marker.num === 1){
+            this.i_doc.setGutterMarker(line, "errors", marker.elem[0]);
+        }
+        return elem;
+    },
+
+    removeGutterError : function(line){
+        --line;
+        var marker = this.i_gutterErrors[line];
+        if (marker){
+            --marker.num;
+            if (marker.num == 0){
+                this.i_doc.setGutterMarker(line, "errors",null);
+            }
+        }
+    },
+
+
+    addWidget : function(sourceReference, elem){
+        var from = this.i_doc.posFromIndex(sourceReference.start);
+
+        this.i_doc.addWidget(from, elem[0], false);
+    },
+
+    addAnnotation : function(ann) {
+
+        ann.onAdd(this);
+        this.i_annotations.push(ann);
+    },
+
+    clearAnnotations : function(){
+        for(var i = 0; i < this.i_annotations.length; ++i){
+            this.i_annotations[i].onRemove(this);
+        }
+
+        this.i_annotations.length = 0;
+    }
+
+});
+
+var SVG_DEFS = {};
+
+
+Lobster.Outlets.CPP.Memory = WebOutlet.extend({
+    init: function(element, memory){
+        assert(isA(memory, Memory));
+
+        this.initParent(element, true);
+
+        this.memory = memory;
+        this.listenTo(this.memory);
+
+        this.svgElem = $('<div style="position: absolute; width: 100%; height: 100%; pointer-events: none; z-index: 10"></div>');
+        this.svg = SVG(this.svgElem[0]);
+        SVG_DEFS.arrowStart = this.svg.marker(6, 6, function(add){
+            add.circle(5);
+        }).style({
+            stroke: "#000000",
+            fill: "#FFFFFF",
+            "stroke-width": "1px"
+        });
+        SVG_DEFS.arrowEnd = this.svg.marker(12, 12, function(add){
+            add.path("M0,2 L0,11 L8,6 L0,2");
+        }).style({
+            stroke: "#000000",
+            fill: "#FFFFFF",
+            "stroke-width": "1px"
+        });
+
+
+        this.element.append(this.svgElem);
+
+        var elem = $("<div></div>");
+        Outlets.CPP.TemporaryObjects.instance(elem, this.memory, this);
+        this.element.append(elem);
+
+        elem = $("<div></div>");
+        Outlets.CPP.StackFrames.instance(elem, this.memory, this);
+        this.element.append(elem);
+
+        elem = $("<div></div>");
+        Outlets.CPP.Heap.instance(elem, this.memory, this);
+        this.element.append(elem);
+
+        this.element.addClass("memory");
+    },
+
+    updateArrow : function(arrow, start, end){
+        start = start || arrow && arrow.oldStart;
+        end = end || arrow && arrow.oldEnd;
+
+        if (arrow && arrow.oldStart && arrow.oldEnd &&
+            arrow.oldStart.left === start.left && arrow.oldStart.top === start.top &&
+            arrow.oldEnd.left === end.left && arrow.oldEnd.top === end.top){
+            return arrow;
+        }
+
+        var oldStart = {left:start.left,top:start.top};
+        var oldEnd = {left:end.left, top:end.top};
+
+        var off = this.svgElem.offset();
+        start.left = start.left - off.left;
+        start.top = start.top - off.top;
+        end.left = end.left - off.left;
+        end.top = end.top - off.top;
+        if (arrow){
+            // If arrow already exists, just update it
+            if (Outlets.CPP.CPP_ANIMATIONS){
+                arrow.animate(300).plot([[start.left,start.top],[end.left,end.top]]/*"M"+start.left+","+start.top+" L"+(end.left+50)+","+end.top*/);
+            }
+            else{
+                arrow.plot([[start.left,start.top],[end.left,end.top]]/*"M"+start.left+","+start.top+" L"+(end.left+50)+","+end.top*/);
+            }
+        }
+        else{
+            arrow = this.svg.polyline([[start.left,start.top],[end.left,end.top]]/*"M"+start.left+","+start.top+" L"+end.left+","+end.top*/).style({
+                stroke: "#ccccff",
+                "stroke-width": "1px",
+                fill: "none"
+            });
+            arrow.marker("start", SVG_DEFS.arrowStart);
+            arrow.marker("end", SVG_DEFS.arrowEnd);
+        }
+
+        arrow.oldStart = oldStart;
+        arrow.oldEnd = oldEnd;
+        return arrow;
+    },
+    _act : {
+        reset : function(){
+//            this.element.html(this.memory.toString());
+        }
+
+//        cleared : function(){
+//            this.element.html("");
+//        }
+    }
+
+
+
+});
+
+Lobster.Outlets.CPP.MemoryObject = WebOutlet.extend({
+    _name: "MemoryObject",
+    init: function(element, object, memoryOutlet)
+    {
+        this.initParent(element, true);
+
+        this.object = object;
+        this.listenTo(object);
+
+        assert(memoryOutlet);
+        this.memoryOutlet = memoryOutlet;
+
+        this.element.addClass("code-memoryObject");
+        var self = this;
+        return this;
+    },
+
+
+    valueRead : function(){
+//            this.element.html(this.object.address + ": " + this.object.toString());
+        this.objElem.addClass("get");
+    },
+    byteRead : function(){
+        this.objElem.addClass("get");
+    },
+    bytesRead : function(){
+        this.objElem.addClass("get");
+    },
+
+    valueWritten : function(){
+        this.updateObject();
+        this.objElem.addClass("set");
+    },
+    byteWritten : function(){
+        this.updateObject();
+        this.objElem.addClass("set");
+    },
+    bytesWritten : function(){
+        this.updateObject();
+        this.objElem.addClass("set");
+    },
+
+//        allocated : function(){
+//            this.addrElem.html("0x"+this.object.address);
+////            this.objElem = $("<td><div class='entity'>"+(this.object.name || "")+
+////                "</div><div class='code-memoryObject-object'>"+this.object.valueString()+
+////                "</div></td>");
+//            this.bytesWritten();
+//        },
+    allocated : function(){
+
+    },
+    deallocated : function(){
+        this.element.addClass("deallocated");
+    },
+    leaked : function(){
+        this.element.addClass("leaked");
+    },
+    unleaked : function(){
+        //this.element.removeClass("leaked");
+    },
+    validitySet : function(valid){
+        if (valid){
+            this.objElem.removeClass("invalid");
+        }
+        else{
+            this.objElem.addClass("invalid");
+        }
+    },
+    callReceived : function(){
+        this.element.addClass("receiver");
+    },
+    callEnded : function(){
+        this.element.removeClass("receiver");
+    },
+    findOutlet : function(callback){
+        callback(this);
+    },
+
+    useSVG : function(){
+        this.svgElem = $('<div style="position: absolute; width: 100%; height: 100%; left: 0px; top: 0px; pointer-events: none"></div>');
+        this.svg = SVG(this.svgElem[0]);
+        this.element.append(this.svgElem);
+    },
+
+    //makeArrow : function(start, end){
+    //    var off = this.svgElem.offset();
+    //    start.left = start.left - off.left;
+    //    start.top = start.top - off.top;
+    //    end.left = end.left - off.left;
+    //    end.top = end.top - off.top;
+    //    if (!this.arrow){
+    //        this.arrow = this.svg.polyline([[start.left,start.top],[end.left,end.top]]/*"M"+start.left+","+start.top+" L"+end.left+","+end.top*/).style({
+    //            stroke: "#ccccff",
+    //            "stroke-width": "1px",
+    //            fill: "none"
+    //        });
+    //        this.arrow.marker("start", SVG_DEFS.arrowStart);
+    //        this.arrow.marker("end", SVG_DEFS.arrowEnd);
+    //    }
+    //    else{
+    //        if (Outlets.CPP.CPP_ANIMATIONS){
+    //            this.arrow.animate(300).plot([[start.left,start.top],[end.left,end.top]]/*"M"+start.left+","+start.top+" L"+(end.left+50)+","+end.top*/);
+    //        }
+    //        else{
+    //            this.arrow.plot([[start.left,start.top],[end.left,end.top]]/*"M"+start.left+","+start.top+" L"+(end.left+50)+","+end.top*/);
+    //        }
+    //    }
+    //    return this.arrow;
+    //},
+
+    _act : {
+        valueRead : "valueRead",
+        byteRead : "byteRead",
+        bytesRead : "bytesRead",
+        valueWritten : "valueWritten",
+        byteWritten : "byteWritten",
+        bytesWritten : "bytesWritten",
+        allocated : "allocated",
+        deallocated : "deallocated",
+        leaked : "leaked",
+        unleaked : "unleaked",
+        callReceived : "callReceived",
+        callEnded : "callEnded",
+        findOutlet : "findOutlet",
+        validitySet : "validitySet"
+
+    },
+    updateObject : Class._ABSTRACT
+
+});
+
+Lobster.Outlets.CPP.SingleMemoryObject = Outlets.CPP.MemoryObject.extend({
+    _name: "SingleMemoryObject",
+    init: function(element, object, memoryOutlet)
+    {
+        this.initParent(element, object, memoryOutlet);
+        this.element.addClass("code-memoryObjectSingle");
+
+        this.addrElem = $("<div class='address'>0x"+this.object.address+"</div>");
+        this.element.append(this.addrElem);
+
+        this.objElem = $("<div class='code-memoryObject-object'>" + this.object.valueString() + "</div>");
+        this.element.append(this.objElem);
+
+        if (this.object.name) {
+            this.element.append("<span> </span>");
+            this.entityElem = $("<div class='entity'>" + (this.object.name || "") + "</div>");
+        }
+        //this.entityElem.append($("<div class='type'>" + this.object.type.englishString() + "</div>"));
+        this.element.append(this.entityElem);
+
+        this.initElement();
+        this.updateObject();
+        return this;
+    },
+    initElement : function(){
+
+    },
+    updateObject : function(){
+        var elem = this.objElem;
+        var str = this.object.valueString();
+        if (isA(this.object.type, Types.Char)){
+            str = str.substr(1,str.length-2);
+        }
+        elem.html(str);
+        if (this.object.isValueValid()){
+            elem.removeClass("invalid");
+        }
+        else{
+            elem.addClass("invalid");
+        }
+    }
+});
+
+Lobster.Outlets.CPP.TreeMemoryObject = Outlets.CPP.SingleMemoryObject.extend({
+    _name: "TreeMemoryObject",
+
+    init: function(element, object, memoryOutlet){
+        this.initParent(element, object, memoryOutlet);
+        this.objElem.css("white-space", "pre");
+    },
+
+    updateObject : function(){
+        this.objElem.html(breadthFirstTree(this.object.rawValue()));
+    }
+});
+
+
+Lobster.Outlets.CPP.PointerMemoryObject = Outlets.CPP.SingleMemoryObject.extend({
+    _name: "PointerMemoryObject",
+    showPtdArray : true,
+    pointerMemoryObjects : [],
+    updateArrows : function(){
+        var self = this;
+        Outlets.CPP.PointerMemoryObject.pointerMemoryObjects = Outlets.CPP.PointerMemoryObject.pointerMemoryObjects.filter(function(ptrMemObj){
+            if (jQuery.contains(document, ptrMemObj.element[0])) {
+                ptrMemObj.updateArrow();
+                return true;
+            }
+            else{ //Element is detached
+                ptrMemObj.clearArrow();
+                return false;
+            }
+        });
+    },
+    init: function(element, object, memoryOutlet){
+        this.initParent(element, object, memoryOutlet);
+        this.useSVG();
+        var self = this;
+        this.pointedObjectActor = Actor.instance({
+            deallocated: function(msg){
+                self.updateObject();
+            }
+        });
+        this.pointerMemoryObjects.push(this);
+    },
+
+    initElement: function(){
+        this.objElem.css("white-space", "pre");
+
+        this.ptdArrayElem = $('<div class="ptd-array"></div>');
+        this.element.append(this.ptdArrayElem);
+    },
+
+    updateArrow : function(){
+        if (!this.pointedObject || !this.pointedObject.isAlive()) {
+            this.clearArrow();
+            return;
+        }
+        if (isA(this.object.type, Types.ArrayPointer)) {
+            this.makeArrayPointerArrow();
+            return;
+        }
+        if (isA(this.object.type, Types.ObjectPointer)){
+            this.makeObjectPointerArrow();
+        }
+    },
+
+    clearArrow : function(){
+        this.arrow && this.arrow.remove();
+        delete this.arrow;
+    },
+
+    updateObject : function(){
+        var elem = this.objElem;
+
+        var newPointedObject;
+        if (isA(this.object.type, Types.ArrayPointer)){
+            newPointedObject = this.object.type.getArrayObject();;
+        }
+        else if (isA(this.object.type, Types.ObjectPointer)){
+            newPointedObject = this.object.type.getPointedObject();
+        }
+
+        if (this.pointedObject !== newPointedObject){
+            if (this.pointedObject){
+                this.pointedObject.removeListener(this.pointedObjectActor);
+            }
+
+            this.pointedObject = newPointedObject;
+
+            if (this.pointedObject){
+                this.pointedObject.addListener(this.pointedObjectActor);
+            }
+            else{
+                this.clearArrow();
+            }
+        }
+
+        elem.html(this.object.valueString());
+        if (this.object.isValueValid()){
+            elem.removeClass("invalid");
+        }
+        else{
+            elem.addClass("invalid");
+        }
+    },
+
+    setPtdArray : function(arrObj){
+        //// If null, change to non-pointer array
+        //if (arrObj === null){
+        //    if (this.ptdArray !== null){
+        //        this.ptdArrayElem.slideUp(function(){$(this).empty()});
+        //    }
+        //    this.arrow && this.arrow.remove();
+        //    this.arrow = null;
+        //    this.ptdArray = null;
+        //    this.ptdArrayOutlet = null;
+        //    return;
+        //}
+        //
+        //var self = this;
+        //// Not null here
+        //if (this.ptdArray !== arrObj){
+        //    if (!this.ptdArray){
+        //        this.ptdArray = arrObj;
+        //        this.ptdArrayOutlet = Outlets.CPP.ArrayMemoryObject.instance(this.ptdArrayElem, this.ptdArray, this.memoryOutlet);
+        //        // Set arrow to point to appropriate place
+        //
+        //        this.ptdArrayElem.slideDown(function(){
+        //            // Set arrow to point to appropriate place
+        //            if (self.ptdArray) {
+        //                self.makePointerArrow();
+        //            }
+        //        });
+        //    }
+        //    else{
+        //        this.arrow && this.arrow.remove();
+        //        this.arrow = null;
+        //        this.ptdArrayElem.empty();
+        //        this.ptdArray = arrObj;
+        //        this.ptdArrayOutlet = Outlets.CPP.ArrayMemoryObject.instance(this.ptdArrayElem, this.ptdArray, this.memoryOutlet);
+        //        // Set arrow to point to appropriate place
+        //        if (self.ptdArray) {
+        //            self.makePointerArrow();
+        //        }
+        //    }
+        //}
+        //else{
+        //    if (self.ptdArray) {
+        //        self.makePointerArrow();
+        //    }
+        //}
+
+
+    },
+    makeObjectPointerArrow : function(){
+        if (!this.pointedObject){
+            return;
+        }
+        var endOff;
+        var pointedOutlet;
+        if (this.pointedObject.isAlive()) {
+            this.pointedObject.send("findOutlet", function (outlet) {
+                pointedOutlet = pointedOutlet || outlet;
+            });
+            endOff = pointedOutlet.objElem.offset();
+            endOff.left += pointedOutlet.objElem.outerWidth()/2;
+            //endOff.top += pointedOutlet.objElem.outerHeight();
+        }
+        var startOff = this.objElem.offset();
+        startOff.left += this.objElem.outerWidth()/2;
+
+        // If start is below end (greater offset), we move top of end to bottom.
+        if (startOff.top > endOff.top && pointedOutlet) {
+            endOff.top += pointedOutlet.objElem.outerHeight();
+        }
+        else{
+            startOff.top += this.objElem.outerHeight();
+        }
+
+
+        this.arrow = this.memoryOutlet.updateArrow(this.arrow, startOff, endOff);
+    },
+    makeArrayPointerArrow : function(){
+
+        var value = this.object.rawValue();
+        var type = this.object.type;
+        var off;
+        var arrayOutlet;
+        var elem;
+
+        if (this.pointedObject.isAlive()) {
+            this.pointedObject.send("findOutlet", function(outlet){ arrayOutlet = arrayOutlet || outlet; });
+            if (!arrayOutlet){
+                // do nothing
+            }
+            else if (value < type.min()) {
+                var first = arrayOutlet.elemOutlets[0].objElem;
+                off = first.offset();
+                var n = type.toIndex(value);
+                off.left += (n + 0.5) * first.outerWidth() * 0.8;
+            }
+            else if (value === type.onePast()) {
+                var last = elem = arrayOutlet.elemOutlets[type.arrObj.type.length - 1].objElem;
+                off = last.offset();
+                off.left += 0.5 * last.outerWidth() * 0.8;
+                off.top += 1.5 * last.outerHeight() * 0.8;
+            }
+            else if (value > type.onePast()) {
+                var last = elem = arrayOutlet.elemOutlets[type.arrObj.type.length - 1].objElem;
+                off = last.offset();
+                var n = type.toIndex(value) - type.arrObj.type.length;
+                off.left += (n + 1.5) * last.outerWidth() * 0.8;
+            }
+            else {
+                var index = type.toIndex(value);
+                elem = arrayOutlet.elemOutlets[index].objElem;
+                //elem.css("background-color", "red");
+                off = elem.offset();
+                off.left += elem.outerWidth() / 2 * 0.8;
+            }
+        }
+        //off.top -= 2;
+        var beginOff = this.objElem.offset();
+        beginOff.left += this.objElem.outerWidth()/2;
+
+
+        // If start is below end (greater offset), we move top of end to bottom.
+        if (off && beginOff.top > off.top) {
+            off.top += elem.outerHeight();
+        }
+        else{
+            beginOff.top += this.objElem.outerHeight();
+        }
+
+        this.arrow = this.memoryOutlet.updateArrow(this.arrow, beginOff, off);
+    }
+});
+setInterval(function(){
+    var temp = Outlets.CPP.CPP_ANIMATIONS;
+    Outlets.CPP.CPP_ANIMATIONS = false;
+    Outlets.CPP.PointerMemoryObject.updateArrows();
+    Outlets.CPP.CPP_ANIMATIONS = temp;
+}, 20);
+
+Lobster.Outlets.CPP.ReferenceMemoryObject = Outlets.CPP.MemoryObject.extend({
+    _name: "ReferenceMemoryObject",
+    init: function(element, object, memoryOutlet)
+    {
+        this.initParent(element, object, memoryOutlet);
+        this.element.addClass("code-memoryObjectSingle");
+
+        this.addrElem = $("<td class='address'></td>");
+        this.objElem = $("<td><div class='entity'>"+(this.object.name || "")+
+            "</div><div class='code-memoryObject-object'>"+
+            "</div></td>");
+        this.element.append("<table><tr></tr></table>");
+        this.element.find("tr").append(this.addrElem).append(this.objElem);
+        this.objElem = this.objElem.find(".code-memoryObject-object");
+
+        return this;
+    },
+
+    bound : function(){
+        if (this.object.refersTo.name){
+            this.objElem.html(this.object.refersTo.name);
+        }
+        else{
+            this.objElem.html("@"+this.object.refersTo.address);
+        }
+//            this.objElem = $("<td><div class='entity'>"+(this.object.name || "")+
+//                "</div><div class='code-memoryObject-object'>"+this.object.valueString()+
+//                "</div></td>");
+        this.bytesWritten();
+    },
+
+    updateObject : function(){
+//        this.objElem.html(this.object.valueString());
+    },
+    _act: copyMixin(Outlets.CPP.MemoryObject._act, {
+        bound: "bound"
+    })
+});
+
+Lobster.Outlets.CPP.ArrayMemoryObject = Outlets.CPP.MemoryObject.extend({
+    _name: "ArrayMemoryObject",
+    init: function(element, object, memoryOutlet)
+    {
+        this.initParent(element, object, memoryOutlet);
+        this.length = this.object.elemObjects.length;
+        this.element.addClass("code-memoryObjectArray");
+
+        this.addrElem = $("<div class='address' style='visibility: hidden;'>0x"+this.object.address+"</div>");
+        this.nameElem = $('<div class="entity">'+(this.object.name || "")+'</div>');
+        this.objElem = $("<div class='array'></div>");
+
+        this.elemOutlets = [];
+        for(var i = 0; i < this.length; ++i){
+            var elemElem = $('<div></div>');
+            var elemContainer = $('<div style="display: inline-block; margin-bottom: 5px; text-align: center" class="arrayElem"></div>');
+            elemContainer.append(elemElem);
+            elemContainer.append('<div style="line-height: 1ch; font-size: 6pt">'+i+'</div>');
+            this.objElem.append(elemContainer);
+            if (isA(this.object.type.elemType, Types.Class)){
+                this.elemOutlets.push(createMemoryObjectOutlet(elemElem, this.object.elemObjects[i], this.memoryOutlet));
+            }
+            else{
+                this.elemOutlets.push(Outlets.CPP.ArrayElemMemoryObject.instance(elemElem, this.object.elemObjects[i], this.memoryOutlet));
+            }
+
+            // 2D array
+            if (isA(this.object.type.elemType, Types.Array)){
+                this.objElem.append("<br />");
+            }
+            //else{
+            //    this.objElem.append("<br />");
+            //}
+//            if (i % 10 == 9){
+//                this.objElem.append("<br />");
+            // }
+        }
+        this.updateObject();
+        this.element.append(this.addrElem);
+        this.element.append(this.nameElem).append(this.objElem);
+
+        return this;
+    },
+
+    updateObject : function(){
+//        var elemType = this.object.type.elemType;
+//        var value = this.object.getValue();
+//        for(var i = 0; i < this.length; ++i){
+//            this.elemOutlets[i].updateObject();
+//        }
+    },
+
+//    updateElems : function(addr, length, func){
+//        var endAddr = addr + length;
+//        var beginIndex = Math.floor(( addr - this.object.address ) / this.object.type.elemType.size);
+//        var endIndex = Math.min(
+//            beginIndex + Math.ceil(length / this.object.type.elemType.size),
+//            this.object.type.length);
+//
+//        for(var i = beginIndex; i < endIndex; ++i){
+//            var elem = this.elemObjects[i];
+//            elem[func](Math.max(this.elemObject[i]));
+//        }
+//    },
+
+    valueRead: function () {
+//        this.element.find(".code-memoryObject-object").addClass("get");
+    },
+    byteRead: function (data) {
+//        this.updateElems(data.addr, 1, "get")
+    },
+    bytesRead: function (data){
+//        this.updateElems(data.addr, data.length, "get")
+    },
+
+    valueWritten: function () {
+//        this.updateObject();
+//        this.element.find(".code-memoryObject-object").addClass("set");
+    },
+    byteWritten: function (data) {
+//        this.updateObject();
+//        this.updateElems(data.addr, 1, "set")
+    },
+    bytesWritten: function (data) {
+//        this.updateObject();
+//        this.updateElems(data.addr, data.values.length, "set")
+    }
+});
+
+Lobster.Outlets.CPP.ArrayElemMemoryObject = Outlets.CPP.MemoryObject.extend({
+    _name: "ArrayElemMemoryObject",
+    init: function(element, object, memoryOutlet)
+    {
+        this.initParent(element, object, memoryOutlet);
+
+        this.element.addClass("array");
+        this.objElem = $('<span class="code-memoryObject-object"></span>');
+        this.element.append(this.objElem);
+
+        this.updateObject();
+        return this;
+    },
+
+    updateObject : function(){
+        var elem = this.objElem;
+        var str = this.object.valueString();
+        if (isA(this.object.type, Types.Char)){
+            str = str.substr(1,str.length-2);
+        }
+        elem.html(str);
+        if (this.object.isValueValid()){
+            elem.removeClass("invalid");
+        }
+        else{
+            elem.addClass("invalid");
+        }
+    }
+});
+
+Lobster.Outlets.CPP.ClassMemoryObject = Outlets.CPP.MemoryObject.extend({
+    _name: "ClassMemoryObject",
+    init: function(element, object, memoryOutlet)
+    {
+        this.initParent(element, object, memoryOutlet);
+        assert(isA(this.object.type, Types.Class));
+        this.length = this.object.subobjects.length;
+        this.element.addClass("code-memoryObjectClass");
+
+
+        this.objElem = $("<div class='classObject'></div>");
+
+        var className = this.object.type.className + (isA(this.object, BaseClassSubobject) ? " (base)" : "");
+        this.classHeaderElem = $('<div class="classHeader"></div>');
+        this.objElem.append(this.classHeaderElem);
+
+        // Only show name and address for object if not a base class subobject
+        if (!isA(this.object, BaseClassSubobject)){
+            if (isA(this.object, DynamicObjectEntity)){
+                this.addrElem = $("<td class='address'>0x"+this.object.address+"</td>");
+                this.classHeaderElem.append(this.addrElem);
+            }
+
+            if (this.object.name){
+                this.entityElem = $("<div class='entity'>" + (this.object.name || "") + "</div>");
+                this.classHeaderElem.append(this.entityElem);
+            }
+        }
+
+        this.classHeaderElem.append($('<span class="className">'+className+'</span>'));
+
+
+
+
+        this.membersElem = $('<div class="members"></div>');
+
+        this.memberOutlets = [];
+        for(var i = 0; i < this.length; ++i){
+            var elemElem = $("<div></div>");
+            this.membersElem.append(elemElem);
+            this.memberOutlets.push(createMemoryObjectOutlet(elemElem, this.object.subobjects[i], this.memoryOutlet));
+//            if (i % 10 == 9){
+//                this.objElem.append("<br />");
+            // }
+        }
+        this.objElem.append(this.membersElem);
+
+
+        this.element.append(this.objElem);
+
+        return this;
+    },
+
+    valueRead: function () {
+    },
+    byteRead: function (data) {
+    },
+    bytesRead: function (data){
+    },
+    valueWritten: function () {
+    },
+    byteWritten: function (data) {
+    },
+    bytesWritten: function (data) {
+    },
+    updateObject : function(){}
+});
+
+
+
+var createMemoryObjectOutlet = function(elem, obj, memoryOutlet){
+    if(isA(obj.type, Types.Reference)){
+        return Outlets.CPP.ReferenceMemoryObject.instance(elem, obj, memoryOutlet);
+    }
+    else if(isA(obj.type, Types.Pointer)) {
+        return Outlets.CPP.PointerMemoryObject.instance(elem, obj, memoryOutlet);
+    }
+    else if(isA(obj.type, Types.Array)) {
+        return Outlets.CPP.ArrayMemoryObject.instance(elem, obj, memoryOutlet);
+    }
+    else if(isA(obj.type, Types.Tree_t)) {
+        return Outlets.CPP.TreeMemoryObject.instance(elem, obj, memoryOutlet);
+    }
+    else if(isA(obj.type, Types.Class)) {
+        return Outlets.CPP.ClassMemoryObject.instance(elem, obj, memoryOutlet);
+    }
+    else{
+        return Outlets.CPP.SingleMemoryObject.instance(elem, obj, memoryOutlet);
+    }
+};
+
+Lobster.Outlets.CPP.StackFrame = WebOutlet.extend({
+    _name : "Outlets.CPP.StackFrame",
+    init: function(element, frame, memoryOutlet)
+    {
+        this.initParent(element, true);
+        this.frame = frame;
+        this.listenTo(frame);
+
+        this.memoryOutlet = memoryOutlet;
+
+        this.customizations = OutletCustomizations.func[this.frame.func.entityId];
+        if (!this.customizations){
+            this.customizations = OutletCustomizations.func[this.frame.func.entityId] = {
+                minimize: "show"
+            };
+        }
+
+
+        this.element.addClass("code-stackFrame");
+
+        this.header = $("<div class='header'></div>");
+        this.element.append(this.header);
+
+        this.body = $("<div class='body'></div>");
+        this.element.append(this.body);
+
+        this.minimizeButton = $("<span class='button'></span>");
+
+        if(this.customizations.minimize === "show"){
+            this.minimizeButton.html("hide");
+        }
+        else{
+            this.minimizeButton.html("show");
+            this.body.css("display", "none");
+        }
+
+        var self = this;
+        this.minimizeButton.click(function(){
+            self.body.slideToggle();
+            if ($(this).html() === "hide"){
+                $(this).html("show");
+                self.customizations.minimize = "hide";
+            }
+            else{
+                $(this).html("hide");
+                self.customizations.minimize = "show";
+            }
+        });
+        this.header.append(this.frame.func.name);
+        this.header.append(this.minimizeButton);
+
+        // REMOVE: this is taken care of by actually adding a memory object for the this pointer
+        //if (this.frame.func.isMemberFunction){
+        //    var elem = $("<div></div>");
+        //    createMemoryObjectOutlet(elem, this.frame.objects[key], this.memoryOutlet);
+        //    this.body.append(elem);
+        //}
+
+        for(var key in this.frame.objects){
+            var elem = $("<div></div>");
+            createMemoryObjectOutlet(elem, this.frame.objects[key], this.memoryOutlet);
+            this.body.prepend(elem);
+        }
+        for(var key in this.frame.references){
+            var elem = $("<div></div>");
+            createMemoryObjectOutlet(elem, this.frame.references[key], this.memoryOutlet);
+            this.body.prepend(elem);
+        }
+
+//        this.element.html(this.frame.toString());
+
+        return this;
+    }
+
+});
+
+var OutletCustomizations = {
+    temporaryObjects : {
+        minimize: "hide"
+    },
+    func:{
+
+    }
+};
+
+
+Lobster.Outlets.CPP.StackFrames = WebOutlet.extend({
+    init: function(element, memory, memoryOutlet)
+    {
+        this.initParent(element, true);
+
+        this.memory = memory;
+        this.listenTo(memory);
+
+        this.memoryOutlet = memoryOutlet;
+
+        this.element.addClass("code-memoryStack");
+
+        this.header = $("<div class='header'>The Stack</div>");
+        this.element.append(this.header);
+
+        this.frameElem = $('<div class="body"></div>');
+        this.element.append(this.frameElem);
+
+        this.count = 0;
+
+        this.frames = [];
+        // this.framesElement = this.element;
+
+
+
+        return this;
+    },
+
+    /* Possible updates
+     *
+     */
+    _act : {
+        framePushed: function(msg){
+            //if (msg.data.func.context.implicit){
+            //    return;
+            //}
+            var frame = msg.data;
+            var frameElem = $("<div style=\"display: none\"></div>");
+            Outlets.CPP.StackFrame.instance(frameElem, frame, this.memoryOutlet);
+
+            this.frames.push(frameElem);
+            this.frameElem.prepend(frameElem);
+            if (Outlets.CPP.CPP_ANIMATIONS){
+                (this.frames.length == 1 ? frameElem.fadeIn(FADE_DURATION) : frameElem.slideDown(SLIDE_DURATION));
+            }
+            else{
+                frameElem.css({display: "block"});
+            }
+        },
+        framePopped: function(msg){
+            //if (msg.data.func.context.implicit){
+            //    return;
+            //}
+//            if (this.frames.length == 1){
+//                var popped = this.frames.last();
+//                this.frames.pop();
+//                popped.remove();
+//            }
+//            else{
+            if (Outlets.CPP.CPP_ANIMATIONS){
+                var popped = this.frames.last();
+                this.frames.pop();
+                popped.slideUp(SLIDE_DURATION, function(){
+                    $(this).remove();
+                });
+            }
+            else{
+                var popped = this.frames.last();
+                this.frames.pop();
+                popped.remove();
+            }
+//            }
+        },
+        reset: function(msg){
+            this.frames.clear();
+            this.frameElem.children("div").remove();
+        }
+    }
+});
+
+
+Lobster.Outlets.CPP.Heap = WebOutlet.extend({
+    init: function(element, memory, memoryOutlet)
+    {
+        this.initParent(element, true);
+        this.element.addClass("code-memoryHeap");
+
+        this.header = $("<div class='header'>The Heap</div>");
+        this.element.append(this.header);
+
+        this.objectElem = $("<div></div>");
+        this.element.append(this.objectElem);
+
+        this.memory = memory;
+        this.listenTo(memory);
+
+        this.memoryOutlet = memoryOutlet;
+
+        this.objectElems = {};
+
+        return this;
+    },
+
+    _act : {
+        heapObjectAllocated: function(msg){
+            var obj = msg.data;
+            var elem = $("<div style='display: none'></div>");
+            createMemoryObjectOutlet(elem, obj, this.memoryOutlet);
+
+            this.objectElems[obj.address] = elem;
+            this.objectElem.prepend(elem);
+            if (Outlets.CPP.CPP_ANIMATIONS){
+                elem.slideDown(SLIDE_DURATION);
+            }
+            else{
+                elem.css({display: "block"});
+            }
+        },
+        heapObjectDeleted: function(msg){
+            var addr = msg.data.address;
+            if (this.objectElems[addr]) {
+                this.objectElems[addr].fadeOut(function () {
+                    $(this).remove();
+                });
+                delete this.objectElems[addr];
+            }
+        },
+        reset: function(msg){
+            this.objects = {};
+            this.objectElem.children().remove();
+        }
+    }
+});
+
+
+Lobster.Outlets.CPP.TemporaryObjects = WebOutlet.extend({
+    init: function(element, memory, memoryOutlet)
+    {
+        this.initParent(element, true);
+        this.element.addClass("code-memoryTemporaryObjects");
+
+        this.customizations = OutletCustomizations.temporaryObjects;
+
+        this.header = $("<div class='header'>Temporary Objects</div>");
+        this.element.append(this.header);
+        this.minimizeButton = $("<span class='button'></span>");
+
+
+        this.objectElem = $("<div></div>");
+        this.element.append(this.objectElem);
+
+        if(this.customizations.minimize === "show"){
+            this.minimizeButton.html("hide");
+        }
+        else{
+            this.minimizeButton.html("show");
+            this.objectElem.css("display", "none");
+        }
+
+        var self = this;
+        this.minimizeButton.click(function(){
+            self.objectElem.slideToggle();
+            if ($(this).html() === "hide"){
+                $(this).html("show");
+                self.customizations.minimize = "hide";
+            }
+            else{
+                $(this).html("hide");
+                self.customizations.minimize = "show";
+            }
+        });
+        this.header.append(this.minimizeButton);
+
+        this.memory = memory;
+        this.listenTo(memory);
+
+        this.memoryOutlet = memoryOutlet;
+
+        this.objectElems = {};
+
+        return this;
+    },
+
+    _act : {
+        temporaryObjectAllocated: function(msg){
+            var obj = msg.data;
+            var elem = $("<div style='display: none'></div>");
+            createMemoryObjectOutlet(elem, obj, this.memoryOutlet);
+
+            this.objectElems[obj.address] = elem;
+            this.objectElem.prepend(elem);
+            if (Outlets.CPP.CPP_ANIMATIONS){
+                elem.slideDown(SLIDE_DURATION);
+            }
+            else{
+                elem.css({display: "block"});
+            }
+        },
+        temporaryObjectDeallocated: function(msg){
+            var addr = msg.data.address;
+            if (this.objectElems[addr]) {
+                this.objectElems[addr].fadeOut(function () {
+                    $(this).remove();
+                });
+                delete this.objectElems[addr];
+            }
+        },
+        reset: function(msg){
+            this.objects = {};
+            this.objectElem.children().remove();
+        }
+    }
+});
+
+Lobster.Outlets.CPP.RunningCode = WebOutlet.extend({
+    _name: "WebOutlet",
+    init: function(element, sim, simOutlet){
+        this.initParent(element, true);
+        this.sim = sim;
+        this.listenTo(sim);
+
+        this.simOutlet = simOutlet;
+    },
+    pushed: function(codeInst){
+        // main has no caller, so we have to handle creating the outlet here
+        if (codeInst.model.context.isMainCall) {
+            this.mainCall = Outlets.CPP.FunctionCall.instance(codeInst, this);
+        }
+
+    },
+
+    valueTransferOverlay : function(fromOutlet, toOutlet, html, duration, afterCallback){
+        var from = fromOutlet.element;
+        var to = toOutlet.element;
+        if (Outlets.CPP.CPP_ANIMATIONS) {
+            var simOff = this.element.offset();
+            var fromOff = from.offset();
+            var toOff = to.offset();
+            var fromWidth = from.css("width");
+            var toWidth = to.css("width");
+
+            var over = $("<div class='code overlayValue'>" + html + "</div>");
+            over.css({left: fromOff.left - simOff.left, top : fromOff.top - simOff.top + this.element[0].scrollTop});
+            over.css({width: fromWidth});
+            this.overlayElem.prepend(over);
+            over.animate({
+                left: toOff.left - simOff.left,
+                top: toOff.top - simOff.top + this.element[0].scrollTop,
+                width: toWidth
+            }, duration, function () {
+                if(afterCallback){
+                    afterCallback();
+                }
+                $(this).remove();
+            });
+        }
+        else{
+            if (afterCallback){
+                afterCallback();
+            }
+        }
+    },
+    afterFullStep : function(inst){
+        if (!inst) { return; }
+        var self = this;
+        inst.identify("idCodeOutlet", function(codeOutlet){
+            if (codeOutlet.simOutlet === self){
+                self.scrollTo(codeOutlet)
+            }
+        });
+    },
+    scrollTo : Class._ABSTRACT,
+    started : function(){
+        $(".code-memoryObject .get").removeClass("get");
+    },
+    refresh : function(){
+        this.cleared();
+        this.mainCall.removeInstance();
+        this.mainCall = Outlets.CPP.FunctionCall.instance(this.sim.mainCallInstance(), this);
+        this.started();
+        var last = this.sim.i_execStack.last();
+        if (last) {
+            last.send("upNext");
+            last.funcContext.send("currentFunction");
+        }
+    },
+    _act : {
+        pushed: true,
+        started: true,
+        cleared: true,
+        afterFullStep: true
+    }
+});
+
+Lobster.Outlets.CPP.SimulationStack = Outlets.CPP.RunningCode.extend({
+    _name: "SimulationStack",
+    init: function(element, sim, simOutlet)
+    {
+        this.initParent(element, sim, simOutlet);
+
+        this.overlayElem = $("<div class='overlays'></div>");
+        this.stackFramesElem = $("<div class='code-simStack'></div>");
+
+        this.element.append(this.overlayElem);
+        this.element.append(this.stackFramesElem);
+
+        this.element.addClass("code-simulation");
+
+        this.count = 0;
+
+        this.frames = [];
+        // this.framesElement = this.element;
+
+
+        return this;
+    },
+
+    pushFunction : function(funcInst, callOutlet){
+        //if (funcInst.model.context.implicit){
+        //    return;
+        //}
+
+        // Set up DOM element for outlet
+        var frame = $("<div style= 'display: none'></div>");
+        var functionElem = $("<div></div>");
+        frame.append(functionElem);
+        this.frames.push(frame);
+        this.stackFramesElem.prepend(frame);
+
+        // Create outlet using the element
+        var funcOutlet = Outlets.CPP.Function.instance(functionElem, funcInst, this, callOutlet);
+
+        // Animate!
+        if (Outlets.CPP.CPP_ANIMATIONS){
+            (this.frames.length == 1 ? frame.fadeIn(FADE_DURATION) : frame.slideDown({duration: SLIDE_DURATION, progress: function(){
+//                elem.scrollTop = elem.scrollHeight;
+                }}));
+        }
+        else{
+            frame.css({display: "block"});
+//            this.element[0].scrollTop = this.element[0].scrollHeight;
+        }
+
+
+        return funcOutlet;
+    },
+
+    popFunction : function(funcInst){
+        //if (funcInst.model.context.implicit){
+        //    return;
+        //}
+        var popped = this.frames.last();
+        this.frames.pop();
+        if (this.frames.length == 0 || !Outlets.CPP.CPP_ANIMATIONS){
+            popped.remove();
+        }
+        else{
+            popped.slideUp(SLIDE_DURATION, function(){
+                $(this).remove();
+            });
+        }
+    },
+    cleared: function(){
+        this.frames.clear();
+        this.stackFramesElem.children().remove();
+    },
+
+    //refresh : Class.ADDITIONALLY(function(){
+    //    this.frames.clear();
+    //    this.stackFramesElem.children().remove();
+    //}),
+
+    scrollTo : function(codeOutlet){
+        //var self = this;
+        //var thisTop = this.element.offset().top;
+        //var codeTop = codeOutlet.element.offset().top;
+        //this.element.finish().animate({
+        //    scrollTop: codeOutlet.element.offset().top - self.stackFramesElem.offset().top
+        //}, 1000);
+    }
+
+});
+
+
+Lobster.Outlets.CPP.SourceSimulation = Outlets.CPP.RunningCode.extend({
+    _name: "SourceSimulation",
+    init: function(element, sim, simOutlet)
+    {
+        this.initParent(element, sim, simOutlet);
+
+        this.overlayElem = $("<div class='overlays'></div>");
+        this.functionsElem = $("<div class='code-simStack'></div>");
+
+        this.element.append(this.overlayElem);
+        this.element.append(this.functionsElem);
+
+        this.element.addClass("code-simulation");
+
+        this.functions = {};
+        this.functionInstances = {};
+        // this.framesElement = this.element;
+
+
+        return this;
+    },
+
+    setUpTopLevelDeclarations : function(){
+        var self = this;
+        this.sim.i_topLevelDeclarations.forEach(function(decl){
+            if (isA(decl, FunctionDefinition)){
+                // Set up DOM element for outlet
+                var elem = $("<div style= 'display: block'></div>");
+                var functionElem = $("<div></div>");
+                elem.append(functionElem);
+                self.functionsElem.append(elem);
+
+                // Create outlet using the element
+                self.functions[decl.id] = Outlets.CPP.Function.instance(functionElem, decl, self);
+                self.functionInstances[decl.id] = [];
+            }
+        });
+    },
+
+    pushFunction : function(funcInst, callOutlet){
+
+        var instances = this.functionInstances[funcInst.model.id];
+
+        if (instances){
+            // Add instance to stack for each function.
+            instances.push(funcInst);
+
+            var funcOutlet = this.functions[funcInst.model.id];
+            funcOutlet.setInstance(funcInst);
+
+            return funcOutlet;
+        }
+    },
+
+    popFunction : function(funcInst){
+
+        var insts = this.functionInstances[funcInst.model.id];
+        var funcOutlet = this.functions[funcInst.model.id];
+        if (insts && funcOutlet){
+            insts.pop();
+            if (insts.length === 0){
+                funcOutlet.removeInstance();
+            }
+            else{
+                funcOutlet.setInstance(insts.last());
+            }
+        }
+    },
+
+    valueTransferOverlay : function(fromOutlet, toOutlet, html, duration, afterCallback){
+
+        // Check to see if the first function parent of the outlets are the same. If they are, don't animate.
+        // Actual check is done in big if below.
+        var fromFuncOutlet = fromOutlet;
+        var toFuncOutlet = toOutlet;
+        while(fromFuncOutlet && !isA(fromFuncOutlet, Outlets.CPP.Function)){ fromFuncOutlet = fromFuncOutlet.parent;}
+        while(toFuncOutlet && !isA(toFuncOutlet, Outlets.CPP.Function)){ toFuncOutlet = toFuncOutlet.parent;}
+
+        if (fromFuncOutlet !== toFuncOutlet) {
+            // Use parent implementation to show transfer and do callback
+            Outlets.CPP.SourceSimulation._parent.valueTransferOverlay.apply(this, arguments);
+        }
+        else{
+            // Just do callbacks (which might e.g. have parameter outlet show arg value)
+            afterCallback && afterCallback();
+        }
+    },
+
+    started: Class.ADDITIONALLY(function(){
+        this.setUpTopLevelDeclarations();
+        var self = this;
+        this.sim.peek().identify("idCodeOutlet", function(codeOutlet){
+            if (codeOutlet.simOutlet === self){
+                self.scrollTo(codeOutlet)
+            }
+        });
+    }),
+
+    cleared : function(){
+        this.functions = {};
+        this.functionInstances = {};
+        this.functionsElem.children().remove();
+    },
+    scrollTo : function(codeOutlet){
+        var self = this;
+        var thisTop = this.element.offset().top;
+        var codeTop = codeOutlet.element.offset().top;
+        var halfHeight = this.element.height() / 2;
+
+        // scrollTop value which would put the codeoutlet right at the top.
+        var scrollAtTop = codeOutlet.element.offset().top - self.functionsElem.offset().top;
+        var scrollAtMiddle = scrollAtTop - halfHeight;
+
+        // compute how much we're off from the middle
+        var diff = scrollAtMiddle - this.element.scrollTop();
+
+        // If diff, the offset from the middle, is within 30 px of the half height, then scroll to middle
+        if (Math.abs(diff) > halfHeight-30){
+            if (Outlets.CPP.CPP_ANIMATIONS){
+                // TODO: change back to finish() and update local jquery
+                this.element.clearQueue().animate({
+                    scrollTop: scrollAtMiddle
+                }, 1000);
+            }
+            else{
+                this.element.scrollTop(scrollAtMiddle);
+            }
+        }
+
+        // target
+
+
+    }
+
+});
+