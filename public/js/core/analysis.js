--- conflicted
+++ resolved
@@ -1,103 +1,98 @@
-var Lobster = Lobster || {};
-
-Lobster.Analysis = {};
-
-var Bird = Lobster.Analysis.Bird = Class.extend({
-    _name: "Bird",
-
-    init : function(name, age) {
-        // Create and initialize instance variable
-        this.i_name = name;
-        this.i_age = age;
-        //this.egg = // create an egg object.
-    },
-
-    getName : function() {
-        return this.i_name;
-    }
-
-});
-
-
-var Chicken = Lobster.Analysis.Chicken = Bird.extend({
-    _name: "Chicken"
-
-    // inherit bird constructor implicitly
-});
-
-var Duck = Lobster.Analysis.Duck = Bird.extend({
-    _name: "Duck",
-
-    // new ctor for Duck. Takes in name, age is optional (default 0)
-    // also initializes new member variable for Duck beyond Bird stuff
-    init : function(name, age) {
-        age = age || 0;
-        this.initParent(name, age || 0);
-        this.i_numDucklings = 0;
-    },
-
-    setAge : function(newAge) {
-        this.name = newAge;
-        delete this.name;
-    },
-
-    // example overriding
-    getName : function() {
-        // all ducks are named daffy
-        return "daffy";
-    }
-
-    // x || y
-    // x ? x : y
-    //
-    // x && y
-    // x ? y : false
-});
-
-var analyze = Lobster.analyze = function(program, codeEditor) {
-
-    var queue = program.topLevelDeclarations;
-    var numFors = 0;
-    while(queue.length > 0) {
-        var top = queue[0];
-        queue.shift();
-        if (isA(top, Statements.Selection)) {
-            ++numFors;
-<<<<<<< HEAD
-            codeEditor.addAnnotation(GutterAnnotation.instance(top, "", "This is a Selection!"));
-=======
-
-            // check for IntegralConversion coming from LValueToRValue coming from an Assignment
-            if (isA(top.if, Conversions.IntegralConversion)){
-                if(isA(top.if.from, Conversions.LValueToRValue)) {
-                    if (isA(top.if.from.from, Expressions.Assignment)){
-                        codeEditor.addAnnotation(GutterAnnotation.instance(top.if.from.from, "", "Careful! Did you really want to do assignment here??"));
-                    }
-                }
-            }
->>>>>>> 8bb4785c
-        }
-        queue.pushAll(top.children);
-    }
-    console.log("There were " + numFors + " Selections.");
-  // var myBird = Bird.instance("Myrtle II", 3);
-  // console.log(myBird.getName());
-  //
-  // var myDuck = Duck.instance("scrooge");
-
-  // NEVER DO THIS from outside "private" scope
-//    obj.member = blah
-
-};
-
-// var other = {
-//     blah: 3
-// };
-//
-// var prices = {
-//     apple: 1.3,
-//     house: 10000000,
-//     horse: {name: "mr ed"}
-// };
-// // prices["horse"];
+var Lobster = Lobster || {};
+
+Lobster.Analysis = {};
+
+var Bird = Lobster.Analysis.Bird = Class.extend({
+    _name: "Bird",
+
+    init : function(name, age) {
+        // Create and initialize instance variable
+        this.i_name = name;
+        this.i_age = age;
+        //this.egg = // create an egg object.
+    },
+
+    getName : function() {
+        return this.i_name;
+    }
+
+});
+
+
+var Chicken = Lobster.Analysis.Chicken = Bird.extend({
+    _name: "Chicken"
+
+    // inherit bird constructor implicitly
+});
+
+var Duck = Lobster.Analysis.Duck = Bird.extend({
+    _name: "Duck",
+
+    // new ctor for Duck. Takes in name, age is optional (default 0)
+    // also initializes new member variable for Duck beyond Bird stuff
+    init : function(name, age) {
+        age = age || 0;
+        this.initParent(name, age || 0);
+        this.i_numDucklings = 0;
+    },
+
+    setAge : function(newAge) {
+        this.name = newAge;
+        delete this.name;
+    },
+
+    // example overriding
+    getName : function() {
+        // all ducks are named daffy
+        return "daffy";
+    }
+
+    // x || y
+    // x ? x : y
+    //
+    // x && y
+    // x ? y : false
+});
+
+var analyze = Lobster.analyze = function(program, codeEditor) {
+
+    var queue = program.topLevelDeclarations;
+    var numFors = 0;
+    while(queue.length > 0) {
+        var top = queue[0];
+        queue.shift();
+        if (isA(top, Statements.Selection)) {
+            ++numFors;
+            // check for IntegralConversion coming from LValueToRValue coming from an Assignment
+            if (isA(top.if, Conversions.IntegralConversion)){
+                if(isA(top.if.from, Conversions.LValueToRValue)) {
+                    if (isA(top.if.from.from, Expressions.Assignment)){
+                        codeEditor.addAnnotation(GutterAnnotation.instance(top.if.from.from, "", "Careful! Did you really want to do assignment here??"));
+                    }
+                }
+            }
+        }
+        queue.pushAll(top.children);
+    }
+    console.log("There were " + numFors + " Selections.");
+  // var myBird = Bird.instance("Myrtle II", 3);
+  // console.log(myBird.getName());
+  //
+  // var myDuck = Duck.instance("scrooge");
+
+  // NEVER DO THIS from outside "private" scope
+//    obj.member = blah
+
+};
+
+// var other = {
+//     blah: 3
+// };
+//
+// var prices = {
+//     apple: 1.3,
+//     house: 10000000,
+//     horse: {name: "mr ed"}
+// };
+// // prices["horse"];
 // // prices.horse;