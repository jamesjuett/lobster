import { ASTNode, SuccessfullyCompiled, TranslationUnitContext, RuntimeConstruct, CPPConstruct, CompiledTemporaryDeallocator } from "./constructs";
import { PotentialFullExpression, RuntimePotentialFullExpression } from "./PotentialFullExpression";
<<<<<<< HEAD
import { ExpressionASTNode, StringLiteralExpression, CompiledStringLiteralExpression, RuntimeStringLiteralExpression } from "./expressions";
import { ObjectEntity, UnboundReferenceEntity, ArraySubobjectEntity } from "./entities";
import { ObjectType, AtomicType, BoundedArrayType, referenceCompatible, sameType, Char } from "./types";
=======
import { ExpressionASTNode } from "./expressions";
import { ObjectEntity, UnboundReferenceEntity, ArraySubobjectEntity, PassByReferenceParameterEntity, PassByValueParameterEntity, ReturnByReferenceEntity, ReturnObjectEntity } from "./entities";
import { ObjectType, AtomicType, BoundedArrayType, referenceCompatible, sameType } from "./types";
>>>>>>> 9ed8bf23
import { assertFalse, assert } from "../util/util";
import { CPPError } from "./errors";
import { Simulation } from "./Simulation";
import { CPPObject } from "./objects";
import { standardConversion } from "./standardConversions";
import { Expression, CompiledExpression, RuntimeExpression } from "./expressionBase";
import { InitializerOutlet, ConstructOutlet, AtomicDefaultInitializerOutlet, ArrayDefaultInitializerOutlet, ReferenceDirectInitializerOutlet, AtomicDirectInitializerOutlet, ReferenceCopyInitializerOutlet, AtomicCopyInitializerOutlet } from "../view/codeOutlets";
import { Value } from "./runtimeEnvironment";

export type InitializerASTNode = DirectInitializerASTNode | CopyInitializerASTNode | InitializerListASTNode;

export abstract class Initializer extends PotentialFullExpression {

    public abstract readonly target: ObjectEntity | UnboundReferenceEntity;

    public abstract createRuntimeInitializer(parent: RuntimeConstruct) : RuntimeInitializer;

    public abstract createDefaultOutlet(this: CompiledInitializer, element: JQuery, parent?: ConstructOutlet): InitializerOutlet;

    public isTailChild(child: CPPConstruct) {
        return {isTail: true};
    }

}

export interface CompiledInitializer<T extends ObjectType = ObjectType> extends Initializer, SuccessfullyCompiled {
    readonly temporaryDeallocator?: CompiledTemporaryDeallocator; // to match CompiledPotentialFullExpression structure
    readonly target: ObjectEntity<T> | UnboundReferenceEntity<T>;
} 

export abstract class RuntimeInitializer<C extends CompiledInitializer = CompiledInitializer> extends RuntimePotentialFullExpression<C> {

    protected constructor (model: C, parent: RuntimeConstruct) {
        super(model, "initializer", parent);
    }

}





export abstract class DefaultInitializer extends Initializer {

    public static create(context: TranslationUnitContext, target: UnboundReferenceEntity) : ReferenceDefaultInitializer;
    public static create(context: TranslationUnitContext, target: ObjectEntity<AtomicType>) : AtomicDefaultInitializer;
    public static create(context: TranslationUnitContext, target: ObjectEntity<BoundedArrayType>) : ArrayDefaultInitializer;
    // public static create(context: TranslationUnitContext, target: ObjectEntity<ClassType>) : ClassDefaultInitializer;
    public static create(context: TranslationUnitContext, target: ObjectEntity<ObjectType>) : DefaultInitializer;
    public static create(context: TranslationUnitContext, target: ObjectEntity | UnboundReferenceEntity) : DefaultInitializer {
        if (!!(<UnboundReferenceEntity>target).bindTo) {
            return new ReferenceDefaultInitializer(context, <UnboundReferenceEntity> target);
        }
        else if (target.type instanceof AtomicType) {
            return new AtomicDefaultInitializer(context, <ObjectEntity<AtomicType>> target);
        }
        else if (target.type instanceof BoundedArrayType) {
            return new ArrayDefaultInitializer(context, <ObjectEntity<BoundedArrayType>> target);
        }
        // else if (target.type instanceof ClassType) {
        //     return new ClassDefaultInitializer(context, <ObjectEntity<ClassType>> target);
        // }
        else{
            return assertFalse();
        }
    }

    public abstract createRuntimeInitializer<T extends ObjectType>(this: CompiledDefaultInitializer<T>, parent: RuntimeConstruct) : RuntimeDefaultInitializer<T>;
}

export interface CompiledDefaultInitializer<T extends ObjectType = ObjectType> extends DefaultInitializer, SuccessfullyCompiled {
    readonly temporaryDeallocator?: CompiledTemporaryDeallocator; // to match CompiledPotentialFullExpression structure
    readonly target: ObjectEntity<T>;
}

export abstract class RuntimeDefaultInitializer<T extends ObjectType = ObjectType, C extends CompiledDefaultInitializer<T> = CompiledDefaultInitializer<T>> extends RuntimeInitializer<C> {

    protected constructor (model: C, parent: RuntimeConstruct) {
        super(model, parent);
    }
}

export class ReferenceDefaultInitializer extends DefaultInitializer {

    public readonly target: UnboundReferenceEntity;

    public constructor(context: TranslationUnitContext, target: UnboundReferenceEntity) {
        super(context);
        this.target = target;

        // Cannot default initialize a reference
        this.addNote(CPPError.declaration.init.referenceBind(this));
    }

    public createRuntimeInitializer(parent: RuntimeConstruct) : never {
        return assertFalse("A default initializer for a reference is not allowed.");
    }
    
    public createDefaultOutlet(element: JQuery, parent?: ConstructOutlet) {
        return assertFalse("Cannot create an outlet for a reference default initializer, since such an initializer is always ill-formed.");
    }

    public explain(sim: Simulation, rtConstruct: RuntimeConstruct) : never {
        return assertFalse("A default initializer for a reference is not allowed.");
    }
}

// Note: No CompiledReferenceDefaultInitializer or RuntimeReferenceDefaultInitializer classes since
//       default initialization of a reference is always ill-formed.


export class AtomicDefaultInitializer extends DefaultInitializer {

    public readonly target: ObjectEntity<AtomicType>;

    public constructor(context: TranslationUnitContext, target: ObjectEntity<AtomicType>) {
        super(context);
        this.target = target;
    }

    public createRuntimeInitializer<T extends AtomicType>(this: CompiledAtomicDefaultInitializer<T>, parent: RuntimeConstruct) : RuntimeAtomicDefaultInitializer<T>;
    public createRuntimeInitializer<T extends ObjectType>(this: CompiledDefaultInitializer<T>, parent: RuntimeConstruct) : never;
    public createRuntimeInitializer<T extends AtomicType>(this: CompiledAtomicDefaultInitializer<T>, parent: RuntimeConstruct) : RuntimeAtomicDefaultInitializer<T> {
        return new RuntimeAtomicDefaultInitializer(this, parent);
    }

    public createDefaultOutlet(this: CompiledAtomicDefaultInitializer, element: JQuery, parent?: ConstructOutlet) : AtomicDefaultInitializerOutlet {
        return new AtomicDefaultInitializerOutlet(element, this, parent);
    }

    public explain(sim: Simulation, rtConstruct: RuntimeConstruct) {
        let targetDesc = this.target.describe();
        return {message: "No initialization will take place. " + (targetDesc.name || targetDesc.message) + " will have a junk value."};
    }
}

export interface CompiledAtomicDefaultInitializer<T extends AtomicType = AtomicType> extends AtomicDefaultInitializer, SuccessfullyCompiled {
    readonly temporaryDeallocator?: CompiledTemporaryDeallocator; // to match CompiledPotentialFullExpression structure
    readonly target: ObjectEntity<T>;
}

export class RuntimeAtomicDefaultInitializer<T extends AtomicType = AtomicType> extends RuntimeDefaultInitializer<T, CompiledAtomicDefaultInitializer<T>> {

    public constructor (model: CompiledAtomicDefaultInitializer<T>, parent: RuntimeConstruct) {
        super(model, parent);
    }
	
    protected upNextImpl() {
        // No initialization. Object has junk value.
        let target = this.model.target.runtimeLookup(this);
        this.observable.send("atomicObjectInitialized", this);
        this.startCleanup();
    }

    public stepForwardImpl() {
        // do nothing
    }
}

export class ArrayDefaultInitializer extends DefaultInitializer {

    public readonly target: ObjectEntity<BoundedArrayType>;
    public readonly elementInitializers?: DefaultInitializer[];

    public constructor(context: TranslationUnitContext, target: ObjectEntity<BoundedArrayType>) {
        super(context);
        
        this.target = target;

        // If it's an array of atomic types, do nothing.
        let type = this.target.type;
        if (type.elemType instanceof AtomicType) {
            // Do nothing
        }
        else {
            this.elementInitializers = [];
            for(let i = 0; i < type.length; ++i){
                let elemInit = DefaultInitializer.create(context, new ArraySubobjectEntity(this.target, i));
                this.elementInitializers.push(elemInit);
                this.attach(elemInit);
                if (elemInit.notes.hasErrors) {
                    this.addNote(CPPError.declaration.init.array_default_init(this));
                    break;
                }
            }
        }

    }

    public createRuntimeInitializer<T extends BoundedArrayType>(this: CompiledArrayDefaultInitializer<T>, parent: RuntimeConstruct) : RuntimeArrayDefaultInitializer<T>;
    public createRuntimeInitializer<T extends ObjectType>(this: CompiledDefaultInitializer<T>, parent: RuntimeConstruct) : never;
    public createRuntimeInitializer<T extends BoundedArrayType>(this: CompiledArrayDefaultInitializer<T>, parent: RuntimeConstruct) : RuntimeArrayDefaultInitializer<T> {
        return new RuntimeArrayDefaultInitializer(this, parent);
    }

    public createDefaultOutlet(this: CompiledArrayDefaultInitializer, element: JQuery, parent?: ConstructOutlet) : ArrayDefaultInitializerOutlet {
        return new ArrayDefaultInitializerOutlet(element, this, parent);
    }

    public explain(sim: Simulation, rtConstruct: RuntimeConstruct) {
        let targetDesc = this.target.describe();
        let targetType = this.target.type;
        
        if (targetType.length === 0) {
            return {message: "No initialization is performed for " + (targetDesc.name || targetDesc.message) + "because the array has length 0."};
        }
        else if (targetType.elemType instanceof AtomicType) {
            return {message: "No initialization will take place. The elements of " + (targetDesc.name || targetDesc.message) + " will have junk values." };
        }
        else {
            return {message: "Each element of " + (targetDesc.name || targetDesc.message) + " will be default-initialized. For example, " +
                this.elementInitializers![0].explain(sim, rtConstruct) };
        }
    }

}

export interface CompiledArrayDefaultInitializer<T extends BoundedArrayType = BoundedArrayType> extends ArrayDefaultInitializer, SuccessfullyCompiled {
    readonly temporaryDeallocator?: CompiledTemporaryDeallocator; // to match CompiledPotentialFullExpression structure
    readonly target: ObjectEntity<T>;
    readonly elementInitializers?: CompiledDefaultInitializer<T["elemType"]>[];
}

export class RuntimeArrayDefaultInitializer<T extends BoundedArrayType = BoundedArrayType> extends RuntimeDefaultInitializer<T, CompiledArrayDefaultInitializer<T>> {

    public readonly elementInitializers?: RuntimeDefaultInitializer<T["elemType"]>[];

    private index = 0;

    public constructor (model: CompiledArrayDefaultInitializer<T>, parent: RuntimeConstruct) {
        super(model, parent);
        if (this.model.elementInitializers) {
            this.elementInitializers = this.model.elementInitializers.map((elemInit) => {
                return elemInit.createRuntimeInitializer(this);
            });
        }
    }
	
    protected upNextImpl() {
        if (this.elementInitializers && this.index < this.elementInitializers.length) {
            this.sim.push(this.elementInitializers[this.index++])
        }
        else {
            let target = this.model.target.runtimeLookup(this);
            this.observable.send("arrayObjectInitialized", this);
            this.startCleanup();
        }
    }

    public stepForwardImpl() {
        // do nothing
    }
    
}

// export class ClassDefaultInitializer extends DefaultInitializer {

//     public readonly target: ObjectEntity<ClassType>;
//     public readonly ctor: ConstructorEntity?;
//     public readonly ctorCall: MemberFunctionCall?;

//     public constructor(context: TranslationUnitContext, target: ObjectEntity<ClassType>) {
//         super(context);

//         this.target = target;

//         // Try to find default constructor. Not using lookup because constructors have no name.
//         this.ctor = overloadResolution(target.type.cppClass.ctors, []);
//         if (!this.ctor) {
//             this.addNote(CPPError.declaration.init.no_default_constructor(this, this.target));
//             return;
//         }
        
//         //MemberFunctionCall args are: context, function to call, receiver, ctor args
//         this.ctorCall = new MemberFunctionCall(context, this.ctor, this.target, []);
//         this.attach(this.ctorCall);
//         // this.args = this.ctorCall.args;
//     }

//     public createRuntimeInitializer<T extends ClassType>(this: CompiledClassDefaultInitializer<T>, parent: RuntimeConstruct) : RuntimeClassDefaultInitializer<T>;
//     public createRuntimeInitializer<T extends ObjectType>(this: CompiledDefaultInitializer<T>, parent: RuntimeConstruct) : never;
//     public createRuntimeInitializer<T extends ClassType>(this: CompiledClassDefaultInitializer<T>, parent: RuntimeConstruct) : RuntimeClassDefaultInitializer<T> {
//         return new RuntimeClassDefaultInitializer(this, parent);
//     }

//     public explain(sim: Simulation, rtConstruct: RuntimeConstruct) {
//         let targetDesc = this.target.describe();
//         // TODO: what if there is an error that causes no ctor to be found/available
//         return {message: (targetDesc.name || targetDesc.message) + " will be initialized using " + this.ctorCall.describe().message};
//     }
// }

// export interface CompiledClassDefaultInitializer<T extends ClassType = ClassType> extends ClassDefaultInitializer, SuccessfullyCompiled {

//     readonly target: ObjectEntity<T>;
//     readonly ctor: ConstructorEntity<T>;
//     readonly ctorCall: CompiledFunctionCall<VoidType, "prvalue">;
// }

// export class RuntimeClassDefaultInitializer<T extends ClassType = ClassType> extends RuntimeDefaultInitializer<T, CompiledClassDefaultInitializer<T>> {

//     public readonly ctorCall: RuntimeFunctionCall<VoidType, "prvalue">;

//     private index = "callCtor";
    
//     public constructor (model: CompiledClassDefaultInitializer<T>, parent: RuntimeConstruct) {
//         super(model, parent);
//         this.ctorCall = this.model.ctorCall.createRuntimeFunctionCall(this);
//     }
	
//     protected upNextImpl() {
//         if (this.index === "callCtor") {
//             this.sim.push(this.ctorCall);
//             this.index = "done";
//         }
//         else {
//             let target = model.target.runtimeLookup(this);
//             this.observable.send("initialized", target);
//             this.startCleaningUp();
//         }
//     }

//     public stepForwardImpl() {
//         // do nothing
//     }

// }







export interface DirectInitializerASTNode extends ASTNode {
    construct_type: "direct_initializer";
    args: ExpressionASTNode[];
}


export type DirectInitializerKind = "direct" | "copy";

export abstract class DirectInitializer extends Initializer {

<<<<<<< HEAD
    public static create(context: TranslationUnitContext, target: UnboundReferenceEntity, args: readonly Expression[], kind: "direct" | "copy") : ReferenceDirectInitializer;
    public static create(context: TranslationUnitContext, target: ObjectEntity<AtomicType>, args: readonly Expression[], kind: "direct" | "copy") : AtomicDirectInitializer;
    // public static create(context: TranslationUnitContext, target: ObjectEntity<BoundedArrayType>, args: readonly Expression[], kind: "direct" | "copy") : ArrayDirectInitializer;
    // public static create(context: TranslationUnitContext, target: ObjectEntity<ClassType>, args: readonly Expression[], kind: "direct" | "copy") : ClassDirectInitializer;
    public static create(context: TranslationUnitContext, target: ObjectEntity, args: readonly Expression[], kind: "direct" | "copy") : DirectInitializer;
    public static create(context: TranslationUnitContext, target: ObjectEntity | UnboundReferenceEntity, args: readonly Expression[], kind: "direct" | "copy") : DirectInitializer {
        if (!!(<UnboundReferenceEntity>target).bindTo) { // check for presence of bindTo to detect reference entities
=======
    public static create(context: TranslationUnitContext, target: UnboundReferenceEntity, args: readonly Expression[], kind: DirectInitializerKind) : ReferenceDirectInitializer;
    public static create(context: TranslationUnitContext, target: ObjectEntity<AtomicType>, args: readonly Expression[], kind: DirectInitializerKind) : AtomicDirectInitializer;
    // public static create(context: TranslationUnitContext, target: ObjectEntity<BoundedArrayType>, args: readonly Expression[], kind: DirectInitializerKind) : ArrayDirectInitializer;
    // public static create(context: TranslationUnitContext, target: ObjectEntity<ClassType>, args: readonly Expression[], kind: DirectInitializerKind) : ClassDirectInitializer;
    public static create(context: TranslationUnitContext, target: ObjectEntity, args: readonly Expression[], kind: DirectInitializerKind) : DirectInitializer;
    public static create(context: TranslationUnitContext, target: ObjectEntity | UnboundReferenceEntity, args: readonly Expression[], kind: DirectInitializerKind) : DirectInitializer {
        if (!!(<UnboundReferenceEntity>target).bindTo) {
>>>>>>> 9ed8bf23
            return new ReferenceDirectInitializer(context, <UnboundReferenceEntity>target, args, kind);
        }
        else if (target.type instanceof AtomicType) {
            return new AtomicDirectInitializer(context, <ObjectEntity<AtomicType>> target, args, kind);
        }
        else if (target.type instanceof BoundedArrayType) {
            return new ArrayDirectInitializer(context, <ObjectEntity<BoundedArrayType>> target, args, kind);
        }
        // else if (target.type instanceof ClassType) {
        //     return new ClassDirectInitializer(context, <ObjectEntity<ClassType>> target, args, kind);
        // }
        else{
            return assertFalse();
        }
    }

    public abstract readonly target: ObjectEntity | UnboundReferenceEntity;
    public abstract readonly args: readonly Expression[];

    public readonly kind: DirectInitializerKind;
    
    public constructor(context: TranslationUnitContext, kind: DirectInitializerKind) {
        super(context);
        this.kind = kind;
    }

    public abstract createRuntimeInitializer<T extends ObjectType>(this: CompiledDirectInitializer<T>, parent: RuntimeConstruct) : RuntimeDirectInitializer<T>;
}


export interface CompiledDirectInitializer<T extends ObjectType = ObjectType> extends DirectInitializer, SuccessfullyCompiled {
    readonly temporaryDeallocator?: CompiledTemporaryDeallocator; // to match CompiledPotentialFullExpression structure
    readonly target: ObjectEntity<T> | UnboundReferenceEntity<T>;
    readonly args: readonly CompiledExpression[];
}

export abstract class RuntimeDirectInitializer<T extends ObjectType = ObjectType, C extends CompiledDirectInitializer<T> = CompiledDirectInitializer<T>> extends RuntimeInitializer<C> {

    public abstract readonly args: readonly RuntimeExpression<T>[];
    public abstract readonly arg?: RuntimeExpression<T>;

    protected constructor (model: C, parent: RuntimeConstruct) {
        super(model, parent);
    }

}


export class ReferenceDirectInitializer extends DirectInitializer {

    public readonly target: UnboundReferenceEntity;
    public readonly args: readonly Expression[];
    public readonly arg?: Expression;

    public constructor(context: TranslationUnitContext, target: UnboundReferenceEntity, args: readonly Expression[], kind: DirectInitializerKind) {
        super(context, kind);
        this.target = target;
        
        assert(args.length > 0, "Direct initialization must have at least one argument. (Otherwise it should be a default initialization.)");
        this.args = args;

        // Note: It is ONLY ok to attach them all right away because no conversions are
        // layered over the expressions for a reference initialization
        args.forEach((a) => {this.attach(a);});

        // Note: With a reference, no conversions are done
        if (this.args.length > 1){
            this.addNote(CPPError.declaration.init.referenceBindMultiple(this));
            return;
        }
        
        this.arg = this.args[0];
        if (!this.arg.isWellTyped()) {
            return;
        }

        let targetType = target.type;
        if (!referenceCompatible(this.arg.type, targetType)) {
            this.addNote(CPPError.declaration.init.referenceType(this, this.arg.type, targetType));
        }
        else if (this.arg.valueCategory === "prvalue" && !targetType.isConst){
            this.addNote(CPPError.declaration.init.referencePrvalueConst(this));
        }
        else if (this.arg.valueCategory === "prvalue"){
            this.addNote(CPPError.lobster.referencePrvalue(this));
        }
    }

    public createRuntimeInitializer<T extends ObjectType>(this: CompiledReferenceDirectInitializer<T>, parent: RuntimeConstruct) : RuntimeReferenceDirectInitializer<T>;
    public createRuntimeInitializer<T extends ObjectType>(this: CompiledDirectInitializer<T>, parent: RuntimeConstruct) : never;
    public createRuntimeInitializer<T extends ObjectType>(this: any, parent: RuntimeConstruct) : RuntimeReferenceDirectInitializer<T> {
        return new RuntimeReferenceDirectInitializer(<CompiledReferenceDirectInitializer<T>>this, parent);
    }

    public createDefaultOutlet(this: CompiledReferenceDirectInitializer, element: JQuery, parent?: ConstructOutlet) : ReferenceDirectInitializerOutlet {
        return this.kind === "direct" ?
            new ReferenceDirectInitializerOutlet(element, this, parent) :
            new ReferenceCopyInitializerOutlet(element, this, parent);
    }

    public explain(sim: Simulation, rtConstruct: RuntimeConstruct) {
        let targetDesc = this.target.describe();
        let rhsDesc = this.args[0].describeEvalResult(0);
        return {message: (targetDesc.name || targetDesc.message) + " will be bound to " + (rhsDesc.name || rhsDesc.message) + "."};
    }
}

export interface CompiledReferenceDirectInitializer<T extends ObjectType = ObjectType> extends ReferenceDirectInitializer, SuccessfullyCompiled {
    readonly temporaryDeallocator?: CompiledTemporaryDeallocator; // to match CompiledPotentialFullExpression structure
    readonly target: UnboundReferenceEntity<T>;
    readonly args: readonly CompiledExpression[];

    // Note: Compilation of the initializer checks for reference compatibility, which should ensure
    // that the expression actually has the same type T as the reference to be bound. (For subtypes
    // that are reference compatible, this is fine, since T will still be ClassType for both.)
    readonly arg: CompiledExpression<T, "lvalue">;
}

export class RuntimeReferenceDirectInitializer<T extends ObjectType = ObjectType> extends RuntimeDirectInitializer<T, CompiledReferenceDirectInitializer<T>> {
    
    public readonly args: readonly RuntimeExpression<T, "lvalue">[];
    public readonly arg: RuntimeExpression<T, "lvalue">;

    private alreadyPushed = false;

    public constructor (model: CompiledReferenceDirectInitializer<T>, parent: RuntimeConstruct) {
        super(model, parent);
        this.arg = this.model.arg.createRuntimeExpression(this);
        this.args = [this.arg];
    }

    protected upNextImpl() {
        if (!this.alreadyPushed) {
            this.sim.push(this.arg);
            this.alreadyPushed = true;
        }
    }

    // private notifyPassing() {
    //     if (this.model.kind === "parameter") {
    //         this.observable.send("passByReference",
    //             {
    //                 target: <PassByReferenceParameterEntity<T>>this.model.target,
    //                 arg: this.arg
    //             });
    //     }
    //     else if (this.model.kind === "return") {
    //         this.observable.send("returnByReference",
    //             {
    //                 target: <ReturnByReferenceEntity<T>>this.model.target,
    //                 arg: this.arg
    //             });
    //     }
    // }
    
    public stepForwardImpl() {
        this.model.target.bindTo(this, <CPPObject<T>>this.arg.evalResult);  //TODO not sure at all why this cast is necessary
        // this.notifyPassing();
        this.observable.send("referenceInitialized", this);
        this.startCleanup();
    }
}

export class AtomicDirectInitializer extends DirectInitializer {

    public readonly target: ObjectEntity<AtomicType>;
    public readonly args: readonly Expression[];
    public readonly arg?: Expression;

    public constructor(context: TranslationUnitContext, target: ObjectEntity<AtomicType>, args: readonly Expression[], kind: DirectInitializerKind) {
        super(context, kind);
        
        this.target = target;
        
        let targetType = target.type;

        assert(args.length > 0, "Direct initialization must have at least one argument. (Otherwise it should be a default initialization.)");

        if (args.length > 1){
            this.attachAll(this.args = args);
            this.addNote(CPPError.declaration.init.scalar_args(this, targetType));
            return;
        }
        
        let arg = args[0];

        //Attempt standard conversion to declared type, including lvalue to rvalue conversions
        if (!arg.isWellTyped()) {
            this.args = args;
            this.attach(this.arg = arg); // only need to attach this one, because we're guaranteed args.length === 1 at this point
            return;
        }

        let typedArg = standardConversion(arg, targetType);
        this.args = [typedArg];
        this.attach(this.arg = typedArg);

        if (!sameType(typedArg.type, targetType)) {
            this.addNote(CPPError.declaration.init.convert(this, typedArg.type, targetType));
        }
        
        // TODO: need to check that the arg is a prvalue
        
        
    }

    public createRuntimeInitializer<T extends AtomicType>(this: CompiledAtomicDirectInitializer<T>, parent: RuntimeConstruct) : RuntimeAtomicDirectInitializer<T>;
    public createRuntimeInitializer<T extends ObjectType>(this: CompiledDirectInitializer<T>, parent: RuntimeConstruct) : never;
    public createRuntimeInitializer<T extends AtomicType>(this: any, parent: RuntimeConstruct) : RuntimeAtomicDirectInitializer<T> {
        return new RuntimeAtomicDirectInitializer(<CompiledAtomicDirectInitializer<T>>this, parent);
    }

    public createDefaultOutlet(this: CompiledAtomicDirectInitializer, element: JQuery, parent?: ConstructOutlet) : AtomicDirectInitializerOutlet {
        return this.kind === "direct" ?
            new AtomicDirectInitializerOutlet(element, this, parent) :
            new AtomicCopyInitializerOutlet(element, this, parent);
    }

    // TODO; change explain everywhere to be separate between compile time and runtime constructs
    public explain(sim: Simulation, rtConstruct: RuntimeConstruct) {
        let targetDesc = this.target.runtimeLookup(rtConstruct).describe();
        let rhsDesc = this.args[0].describeEvalResult(0);
        return {message: (targetDesc.name || targetDesc.message) + " will be initialized with " + (rhsDesc.name || rhsDesc.message) + "."};
    }
}

export interface CompiledAtomicDirectInitializer<T extends AtomicType = AtomicType> extends AtomicDirectInitializer, SuccessfullyCompiled {
    readonly temporaryDeallocator?: CompiledTemporaryDeallocator; // to match CompiledPotentialFullExpression structure
    readonly target: ObjectEntity<T>;
    readonly args: readonly CompiledExpression[];
    readonly arg: CompiledExpression<T, "prvalue">;
}

export class RuntimeAtomicDirectInitializer<T extends AtomicType = AtomicType> extends RuntimeDirectInitializer<T, CompiledAtomicDirectInitializer<T>> {

    public readonly args: readonly RuntimeExpression<T, "prvalue">[];
    public readonly arg: RuntimeExpression<T, "prvalue">;

    private alreadyPushed = false;

    public constructor (model: CompiledAtomicDirectInitializer<T>, parent: RuntimeConstruct) {
        super(model, parent);
        this.arg = this.model.arg.createRuntimeExpression(this);
        this.args = [this.arg];
    }

    protected upNextImpl() {
        if (!this.alreadyPushed) {
            this.sim.push(this.arg);
            this.alreadyPushed = true;
        }
    }

    // private notifyPassing() {
    //     if (this.model.kind === "parameter") {
    //     }
    //     else if (this.model.kind === "return") {
    //         this.observable.send("returnByAtomicValue",
    //             {
    //                 target: <ReturnObjectEntity<T>>this.model.target,
    //                 arg: this.arg
    //             });
    //     }
    // }

    public stepForwardImpl() {
        let target = this.model.target.runtimeLookup(this);
        target.writeValue(this.arg.evalResult);
        this.observable.send("atomicObjectInitialized", this);
        // this.notifyPassing();
        this.startCleanup();
    }
}


/**
 * Note: Only allowed use is to initialize a char array from a string literal, but this can readily be
 * created in the course of compiling a program if the code attempts to directly initialize an array. That's
 * desirable, because this class will give the appropriate error messages if it's anything other than a
 * char array initialized from a string literal.
 */
export class ArrayDirectInitializer extends DirectInitializer {

    public readonly target: ObjectEntity<BoundedArrayType>;
    public readonly args: readonly Expression[];
    public readonly arg?: StringLiteralExpression;

    public constructor(context: TranslationUnitContext, target: ObjectEntity<BoundedArrayType>, args: readonly Expression[], kind: "direct" | "copy") {
        super(context, kind);
        
        this.target = target;
        this.args = args;
        args.forEach((a) => {this.attach(a);});
        
        // TS type system ensures target is array type, but need to check element type and that args are a single string literal
        let targetType = target.type;
        let firstArg = args[0];
        if (targetType.elemType.isType(Char) && args.length === 1 && firstArg.isStringLiteralExpression()) {
            this.arg = firstArg;
            
            if (firstArg.type.length > targetType.length){
                this.addNote(CPPError.declaration.init.stringLiteralLength(this, firstArg.type.length, targetType.length));
            }
        }
        else {
            this.addNote(CPPError.declaration.init.array_string_literal(this, targetType));
        }
    }

    public createRuntimeInitializer(this: CompiledArrayDirectInitializer, parent: RuntimeConstruct) : RuntimeArrayDirectInitializer;
    public createRuntimeInitializer<T extends ObjectType>(this: CompiledDirectInitializer<T>, parent: RuntimeConstruct) : never;
    public createRuntimeInitializer(this: any, parent: RuntimeConstruct) : RuntimeArrayDirectInitializer {
        return new RuntimeArrayDirectInitializer(this, parent);
    }

    public createDefaultOutlet(this: CompiledAtomicDirectInitializer, element: JQuery, parent?: ConstructOutlet) : AtomicDirectInitializerOutlet {
        return this.kind === "direct" ?
            new AtomicDirectInitializerOutlet(element, this, parent) :
            new AtomicCopyInitializerOutlet(element, this, parent);
    }

    // TODO; change explain everywhere to be separate between compile time and runtime constructs
    public explain(sim: Simulation, rtConstruct: RuntimeConstruct) {
        let targetDesc = this.target.runtimeLookup(rtConstruct).describe();
        let rhsDesc = this.args[0].describeEvalResult(0);
        return {message: (targetDesc.name || targetDesc.message) + " (a character array) will be initialized from the string literal " + rhsDesc + ". Remember that a null character is automatically appended!"};
    }
}

export interface CompiledArrayDirectInitializer extends ArrayDirectInitializer, SuccessfullyCompiled {
    readonly temporaryDeallocator?: CompiledTemporaryDeallocator; // to match CompiledPotentialFullExpression structure
    readonly target: ObjectEntity<BoundedArrayType<Char>>;
    readonly args: readonly CompiledExpression[];
    readonly arg: CompiledStringLiteralExpression;
}

export class RuntimeArrayDirectInitializer extends RuntimeDirectInitializer<BoundedArrayType<Char>, CompiledArrayDirectInitializer> {

    public readonly arg: RuntimeStringLiteralExpression;

    private alreadyPushed = false;

    public constructor (model: CompiledArrayDirectInitializer, parent: RuntimeConstruct) {
        super(model, parent);
        this.arg = this.model.arg.createRuntimeExpression(this);
    }

    protected upNextImpl() {
        if (!this.alreadyPushed) {
            this.sim.push(this.arg);
            this.alreadyPushed = true;
        }
    }

    public stepForwardImpl() {
        
        let target = this.model.target.runtimeLookup(this);
        var charsToWrite = this.arg.evalResult.rawValue();

        // pad with zeros
        while (charsToWrite.length < target.type.length) {
            charsToWrite.push(Char.NULL_CHAR);
        }

        let arrayElemSubobjects = target.getArrayElemSubobjects();

        // should be true if compilation was successful
        assert(charsToWrite.length == arrayElemSubobjects.length);

        charsToWrite.forEach((c, i) => arrayElemSubobjects[i].writeValue(new Value(c, Char.CHAR)));

        this.observable.send("initialized", target);
        this.startCleanup();
    }
}


// export class ClassDirectInitializer extends DirectInitializer {

//     public readonly target: ObjectEntity<ClassType>;
//     public readonly args: readonly Expression[];

//     public readonly ctor: ConstructorEntity?;
//     public readonly ctorCall: MemberFunctionCall?;

//     public constructor(context: TranslationUnitContext, target: ObjectEntity<ClassType>, args: readonly Expression[]) {
//         super(context);
        
//         this.target = target;
        
//         let targetType = target.type;

//         // Need to select constructor, so have to compile auxiliary arguments
//         let {ctor, problems} = overloadResolution(targetType.cppClass.ctors, args);

//         if (ctor) {
//             this.ctor = ctor;
//             this.args = args;
//             this.ctorCall = new FunctionCall(context, ctor, args, this.target);
//             this.attach(this.ctorCall);
//             // Note: in the case a suitable function call can be constructed, arguments are not
//             // attached here since they are attached under the function call.
//         }
//         else {
//             this.addNote(CPPError.declaration.init.matching_constructor(this, this.target,
//                 args.map(function (arg) {return arg.type;})));
//             this.attachAll(this.args = args);
//             return;
//         }

        
//     }

//     public createRuntimeInitializer<T extends ClassType>(this: CompiledClassDirectInitializer<T>, parent: RuntimeConstruct) : RuntimeClassDirectInitializer<T>;
//     public createRuntimeInitializer<T extends ObjectType>(this: CompiledDirectInitializer<T>, parent: RuntimeConstruct) : never;
//     public createRuntimeInitializer<T extends ClassType>(this: any, parent: RuntimeConstruct) : RuntimeClassDirectInitializer<T> {
//         return new RuntimeClassDirectInitializer(<CompiledClassDirectInitializer<T>>this, parent);
//     }

//     // TODO; change explain everywhere to be separate between compile time and runtime constructs
//     public explain(sim: Simulation, rtConstruct: RuntimeConstruct) {
//         let targetDesc = this.target.describe();
//         // TODO: what if there is an error that causes no ctor to be found/available
//         return {message: (targetDesc.name || targetDesc.message) + " will be initialized using " + this.ctorCall.describe().message};
//     }
// }

// export interface CompiledClassDirectInitializer<T extends ClassType> extends ClassDirectInitializer, SuccessfullyCompiled {
    
    
//     readonly target: ObjectEntity<T>;
//     readonly args: readonly Expression[];

//     readonly ctor: ConstructorEntity<T>;
//     readonly ctorCall: CompiledFunctionCall<VoidType, "prvalue">;
// }

// export class RuntimeClassDirectInitializer<T extends ClassType> extends RuntimeDirectInitializer<T, CompiledClassDirectInitializer<T>> {
    
//     public readonly ctorCall: RuntimeFunctionCall<VoidType, "prvalue">;

//     private index = "callCtor";

//     public constructor (model: CompiledClassDirectInitializer<T>, parent: RuntimeConstruct) {
//         super(model, parent);
//         this.ctorCall = this.model.ctorCall.createRuntimeFunctionCall(this);
//     }

//     protected upNextImpl() {
//         if (this.index === "callCtor") {
//             this.sim.push(this.ctorCall);
//             this.index = "done";
//         }
//         else {
//             target = this.model.target.runtimeLookup(this);
//             this.observable.send("initialized", target);
//             this.startCleaningUp();
//         }
//     }

//     public stepForwardImpl() {
//         // do nothing
//     }
// }



export interface CopyInitializerASTNode extends ASTNode {
    construct_type: "copy_initializer";
    args: ExpressionASTNode[];
}

// TODO: These should really be "class aliases" rather than derived classes, however
// it doesn't seem like Typescript has any proper mechanism for this.
// export abstract class CopyInitializer extends DirectInitializer { };
// export interface CompiledCopyInitializer<T extends ObjectType = ObjectType> extends CompiledDirectInitializer<T> { };
// export abstract class RuntimeCopyInitializer extends RuntimeDirectInitializer { };

// export class ReferenceCopyInitializer extends ReferenceDirectInitializer { };
// export interface CompiledReferenceCopyInitializer<T extends ObjectType = ObjectType> extends CompiledReferenceDirectInitializer<T> { };
// export class RuntimeReferenceCopyInitializer extends RuntimeReferenceDirectInitializer { };

// export class AtomicCopyInitializer extends AtomicDirectInitializer { };
// export interface CompiledAtomicCopyInitializer<T extends AtomicType = AtomicType> extends CompiledAtomicDirectInitializer<T> { };
// export class RuntimeAtomicCopyInitializer extends RuntimeAtomicDirectInitializer { };
// export class ArrayCopyInitializer extends ArrayDirectInitializer { };
// export class RuntimeArrayCopyInitializer extends RuntimeArrayDirectInitializer { };
// export class ClassCopyInitializer extends ClassDirectInitializer { };
// export class RuntimeClassCopyInitializer extends RuntimeClassDirectInitializer { };




// /**
//  * Note: only use is in implicitly defined copy constructor
//  */
// export class ArrayMemberInitializer extends Initializer {

//      // Note: this are not MemberSubobjectEntity since they might need to apply to a nested array inside an array member
//     public readonly target: ObjectEntity<BoundedArrayType>;
//     public readonly otherMember: ObjectEntity<BoundedArrayType>;
    
//     public readonly elementInitializers: DirectInitializer[] = [];

//     public constructor(context: TranslationUnitContext, target: ObjectEntity<BoundedArrayType>,
//                        otherMember: ObjectEntity<BoundedArrayType>) {
//         super(context);
        
//         this.target = target;
//         this.otherMember = otherMember;
//         let targetType = target.type;

//         for(let i = 0; i < targetType.length; ++i) {
//             let elemInit;
//             // COMMENTED BELOW BECAUSE MULTIDIMENSIONAL ARRAYS ARE NOT ALLOWED
//             // if (targetType.elemType instanceof BoundedArrayType) {
//             //     elemInit = new ArrayMemberInitializer(context,
//             //         new ArraySubobjectEntity(target, i),
//             //         new ArraySubobjectEntity(<ObjectEntity<BoundedArrayType<BoundedArrayType>>>otherMember, i));
//             // }
//             // else {
//                 elemInit = DirectInitializer.create(context,
//                     new ArraySubobjectEntity(target, i),
//                     [new EntityExpression(context, new ArraySubobjectEntity(otherMember, i))]);
//             // }

//             this.elementInitializers.push(elemInit);
//             this.attach(elemInit);

//             if(elemInit.hasErrors) {
//                 this.addNote(CPPError.declaration.init.array_direct_init(this));
//                 break;
//             }
//         }
        
//     }

//     public createRuntimeInitializer(this: CompiledArrayMemberInitializer, parent: RuntimeConstruct) {
//         return new RuntimeArrayMemberInitializer(this, parent);
//     }

//     public explain(sim: Simulation, rtConstruct: RuntimeConstruct) : Explanation {
//         let targetDesc = this.target.describe();
//         let targetType = this.target.type;
//         let otherMemberDesc = this.otherMember.describe();
        
//         if (targetType.length === 0) {
//             return {message: "No initialization is performed for " + (targetDesc.name || targetDesc.message) + "because the array has length 0."};
//         }
//         else {
//             return {message: "Each element of " + (targetDesc.name || targetDesc.message) + " will be default-initialized with the value of the"
//                 + "corresponding element of " + (otherMemberDesc.name || otherMemberDesc.message) + ". For example, " +
//                 this.elementInitializers[0].explain(sim, rtConstruct) };
//         }
//     }
// }

// export interface CompiledArrayMemberInitializer extends ArrayMemberInitializer, SuccessfullyCompiled {
//     readonly elementInitializers: CompiledDirectInitializer[];
// }

// export class RuntimeArrayMemberInitializer extends RuntimeInitializer<CompiledArrayMemberInitializer> {

//     public readonly elementInitializers: RuntimeDirectInitializer[];

//     private index = 0;

//     public constructor (model: CompiledArrayMemberInitializer, parent: RuntimeConstruct) {
//         super(model, parent);
//         this.elementInitializers = this.model.elementInitializers.map((elemInit) => {
//             return elemInit.createRuntimeInitializer(this);
//         });
//     }
	
//     protected upNextImpl() {
//         if (this.elementInitializers && this.index < this.elementInitializers.length) {
//             this.sim.push(this.elementInitializers[this.index++])
//         }
//         else {
//             target = this.model.target.runtimeLookup(this);
//             this.observable.send("initialized", target);
//             this.startCleaningUp();
//         }
//     }

//     public stepForwardImpl() {
//         // do nothing
//     }
// }





// export var ParameterInitializer = CopyInitializer.extend({
//     _name : "ParameterInitializer",

//     explain : function(sim: Simulation, rtConstruct: RuntimeConstruct){
//         var exp = ParameterInitializer._parent.explain.apply(this, arguments);
//         exp.message = exp.message + "\n\n(Parameter passing is done by copy-initialization.)";
//         return exp;
//     }
// });

// export var ReturnInitializer = CopyInitializer.extend({
//     _name : "ReturnInitializer",

//     stepForward : function(sim: Simulation, rtConstruct: RuntimeConstruct) {

//         // Need to handle return-by-reference differently, since there is no actual reference that
//         // gets bound. (The runtimeLookup for the return entity would yield null). Instead, we just
//         // set the return object for the enclosing function to the evaluated argument (which should
//         // have yielded an object).
//         if (isA(this.entity.type, Types.Reference)) {
//             inst.containingRuntimeFunction().setReturnValue(inst.childInstances.args[0].evalResult);
//             this.done(sim, inst);
//             return;
//         }

//         return ReturnInitializer._parent.stepForward.apply(this, arguments);
//     }
// });

// export var MemberInitializer = DirectInitializer.extend({
//     _name : "MemberInitializer",
//     isMemberInitializer: true
// });

// export var DefaultMemberInitializer = DefaultInitializer.extend({
//     _name : "DefaultMemberInitializer",
//     isMemberInitializer: true
// });

// export var NewDirectInitializer = DirectInitializer.extend({
//     _name : "NewDirectInitializer",
//     i_runtimeConstructClass : RuntimeNewInitializer
// });


// export var NewDefaultInitializer = DefaultInitializer.extend({
//     _name : "NewDefaultInitializer",
//     i_runtimeConstructClass : RuntimeNewInitializer
// });


export interface InitializerListASTNode extends ASTNode {
    construct_type: "initializer_list";
    args: ExpressionASTNode[];
}

// export var InitializerList = CPPConstruct.extend({
//     _name : "InitializerList",
//     init: function(ast, context) {
//         this.initParent(ast, context);
//         this.initializerListLength = ast.args.length;
//     },
//     compile : function(entity){
//         assert(entity, "Initializer context must specify entity to be initialized!");
//         this.i_entityToInitialize = entity;
//         var ast = this.ast;
//         var type = this.i_entityToInitialize.type;

//         if (!isA(type, Types.Array)){
//             this.addNote(CPPError.declaration.init.list_array(this));
//         }
//         else if (type.length !== ast.args.length){
//             this.addNote(CPPError.declaration.init.list_length(this, type.length));
//         }

//         if (this.hasErrors()){ return; }

//         var list = ast.args;
//         //this.initializerList = [];
//         this.i_childrenToExecute = [];
//         for(var i = 0; i < list.length; ++i){
//             var initListElem = this["arg"+i] = this.i_createAndCompileChildExpr(list[i], type.elemType);
//             this.i_childrenToExecute.push("arg"+i);

//             if(!sameType(initListElem.type, type.elemType)){
//                 this.addNote(CPPError.declaration.init.convert(initListElem, initListElem.type, type.elemType));
//             }
//             else if (initListElem.isNarrowingConversion){
//                 // TODO: as of now, still need to add code that identifies certain conversions as narrowing
//                 this.addNote(CPPError.declaration.init.list_narrowing(initListElem, initListElem.from.type, type.elemType));
//             }
//             //this.initializerList.push(initListElem);
//         }

//         return;
//     },

//     stepForward : function(sim: Simulation, rtConstruct: RuntimeConstruct){
//         if (inst.index !== "afterChildren"){
//             return;
//         }
//         var obj = this.i_entityToInitialize.runtimeLookup(sim, inst);

//         var arr = [];
//         for(var i = 0; i < this.initializerListLength; ++i){
//             arr[i] = inst.childInstances["arg"+i].evalResult.getValue();
//         }
//         obj.writeValue(arr);

//         inst.index = "done";
//         this.done(sim, inst);
//     }
// });
<|MERGE_RESOLUTION|>--- conflicted
+++ resolved
@@ -1,1079 +1,1065 @@
-import { ASTNode, SuccessfullyCompiled, TranslationUnitContext, RuntimeConstruct, CPPConstruct, CompiledTemporaryDeallocator } from "./constructs";
-import { PotentialFullExpression, RuntimePotentialFullExpression } from "./PotentialFullExpression";
-<<<<<<< HEAD
-import { ExpressionASTNode, StringLiteralExpression, CompiledStringLiteralExpression, RuntimeStringLiteralExpression } from "./expressions";
-import { ObjectEntity, UnboundReferenceEntity, ArraySubobjectEntity } from "./entities";
-import { ObjectType, AtomicType, BoundedArrayType, referenceCompatible, sameType, Char } from "./types";
-=======
-import { ExpressionASTNode } from "./expressions";
-import { ObjectEntity, UnboundReferenceEntity, ArraySubobjectEntity, PassByReferenceParameterEntity, PassByValueParameterEntity, ReturnByReferenceEntity, ReturnObjectEntity } from "./entities";
-import { ObjectType, AtomicType, BoundedArrayType, referenceCompatible, sameType } from "./types";
->>>>>>> 9ed8bf23
-import { assertFalse, assert } from "../util/util";
-import { CPPError } from "./errors";
-import { Simulation } from "./Simulation";
-import { CPPObject } from "./objects";
-import { standardConversion } from "./standardConversions";
-import { Expression, CompiledExpression, RuntimeExpression } from "./expressionBase";
-import { InitializerOutlet, ConstructOutlet, AtomicDefaultInitializerOutlet, ArrayDefaultInitializerOutlet, ReferenceDirectInitializerOutlet, AtomicDirectInitializerOutlet, ReferenceCopyInitializerOutlet, AtomicCopyInitializerOutlet } from "../view/codeOutlets";
-import { Value } from "./runtimeEnvironment";
-
-export type InitializerASTNode = DirectInitializerASTNode | CopyInitializerASTNode | InitializerListASTNode;
-
-export abstract class Initializer extends PotentialFullExpression {
-
-    public abstract readonly target: ObjectEntity | UnboundReferenceEntity;
-
-    public abstract createRuntimeInitializer(parent: RuntimeConstruct) : RuntimeInitializer;
-
-    public abstract createDefaultOutlet(this: CompiledInitializer, element: JQuery, parent?: ConstructOutlet): InitializerOutlet;
-
-    public isTailChild(child: CPPConstruct) {
-        return {isTail: true};
-    }
-
-}
-
-export interface CompiledInitializer<T extends ObjectType = ObjectType> extends Initializer, SuccessfullyCompiled {
-    readonly temporaryDeallocator?: CompiledTemporaryDeallocator; // to match CompiledPotentialFullExpression structure
-    readonly target: ObjectEntity<T> | UnboundReferenceEntity<T>;
-} 
-
-export abstract class RuntimeInitializer<C extends CompiledInitializer = CompiledInitializer> extends RuntimePotentialFullExpression<C> {
-
-    protected constructor (model: C, parent: RuntimeConstruct) {
-        super(model, "initializer", parent);
-    }
-
-}
-
-
-
-
-
-export abstract class DefaultInitializer extends Initializer {
-
-    public static create(context: TranslationUnitContext, target: UnboundReferenceEntity) : ReferenceDefaultInitializer;
-    public static create(context: TranslationUnitContext, target: ObjectEntity<AtomicType>) : AtomicDefaultInitializer;
-    public static create(context: TranslationUnitContext, target: ObjectEntity<BoundedArrayType>) : ArrayDefaultInitializer;
-    // public static create(context: TranslationUnitContext, target: ObjectEntity<ClassType>) : ClassDefaultInitializer;
-    public static create(context: TranslationUnitContext, target: ObjectEntity<ObjectType>) : DefaultInitializer;
-    public static create(context: TranslationUnitContext, target: ObjectEntity | UnboundReferenceEntity) : DefaultInitializer {
-        if (!!(<UnboundReferenceEntity>target).bindTo) {
-            return new ReferenceDefaultInitializer(context, <UnboundReferenceEntity> target);
-        }
-        else if (target.type instanceof AtomicType) {
-            return new AtomicDefaultInitializer(context, <ObjectEntity<AtomicType>> target);
-        }
-        else if (target.type instanceof BoundedArrayType) {
-            return new ArrayDefaultInitializer(context, <ObjectEntity<BoundedArrayType>> target);
-        }
-        // else if (target.type instanceof ClassType) {
-        //     return new ClassDefaultInitializer(context, <ObjectEntity<ClassType>> target);
-        // }
-        else{
-            return assertFalse();
-        }
-    }
-
-    public abstract createRuntimeInitializer<T extends ObjectType>(this: CompiledDefaultInitializer<T>, parent: RuntimeConstruct) : RuntimeDefaultInitializer<T>;
-}
-
-export interface CompiledDefaultInitializer<T extends ObjectType = ObjectType> extends DefaultInitializer, SuccessfullyCompiled {
-    readonly temporaryDeallocator?: CompiledTemporaryDeallocator; // to match CompiledPotentialFullExpression structure
-    readonly target: ObjectEntity<T>;
-}
-
-export abstract class RuntimeDefaultInitializer<T extends ObjectType = ObjectType, C extends CompiledDefaultInitializer<T> = CompiledDefaultInitializer<T>> extends RuntimeInitializer<C> {
-
-    protected constructor (model: C, parent: RuntimeConstruct) {
-        super(model, parent);
-    }
-}
-
-export class ReferenceDefaultInitializer extends DefaultInitializer {
-
-    public readonly target: UnboundReferenceEntity;
-
-    public constructor(context: TranslationUnitContext, target: UnboundReferenceEntity) {
-        super(context);
-        this.target = target;
-
-        // Cannot default initialize a reference
-        this.addNote(CPPError.declaration.init.referenceBind(this));
-    }
-
-    public createRuntimeInitializer(parent: RuntimeConstruct) : never {
-        return assertFalse("A default initializer for a reference is not allowed.");
-    }
-    
-    public createDefaultOutlet(element: JQuery, parent?: ConstructOutlet) {
-        return assertFalse("Cannot create an outlet for a reference default initializer, since such an initializer is always ill-formed.");
-    }
-
-    public explain(sim: Simulation, rtConstruct: RuntimeConstruct) : never {
-        return assertFalse("A default initializer for a reference is not allowed.");
-    }
-}
-
-// Note: No CompiledReferenceDefaultInitializer or RuntimeReferenceDefaultInitializer classes since
-//       default initialization of a reference is always ill-formed.
-
-
-export class AtomicDefaultInitializer extends DefaultInitializer {
-
-    public readonly target: ObjectEntity<AtomicType>;
-
-    public constructor(context: TranslationUnitContext, target: ObjectEntity<AtomicType>) {
-        super(context);
-        this.target = target;
-    }
-
-    public createRuntimeInitializer<T extends AtomicType>(this: CompiledAtomicDefaultInitializer<T>, parent: RuntimeConstruct) : RuntimeAtomicDefaultInitializer<T>;
-    public createRuntimeInitializer<T extends ObjectType>(this: CompiledDefaultInitializer<T>, parent: RuntimeConstruct) : never;
-    public createRuntimeInitializer<T extends AtomicType>(this: CompiledAtomicDefaultInitializer<T>, parent: RuntimeConstruct) : RuntimeAtomicDefaultInitializer<T> {
-        return new RuntimeAtomicDefaultInitializer(this, parent);
-    }
-
-    public createDefaultOutlet(this: CompiledAtomicDefaultInitializer, element: JQuery, parent?: ConstructOutlet) : AtomicDefaultInitializerOutlet {
-        return new AtomicDefaultInitializerOutlet(element, this, parent);
-    }
-
-    public explain(sim: Simulation, rtConstruct: RuntimeConstruct) {
-        let targetDesc = this.target.describe();
-        return {message: "No initialization will take place. " + (targetDesc.name || targetDesc.message) + " will have a junk value."};
-    }
-}
-
-export interface CompiledAtomicDefaultInitializer<T extends AtomicType = AtomicType> extends AtomicDefaultInitializer, SuccessfullyCompiled {
-    readonly temporaryDeallocator?: CompiledTemporaryDeallocator; // to match CompiledPotentialFullExpression structure
-    readonly target: ObjectEntity<T>;
-}
-
-export class RuntimeAtomicDefaultInitializer<T extends AtomicType = AtomicType> extends RuntimeDefaultInitializer<T, CompiledAtomicDefaultInitializer<T>> {
-
-    public constructor (model: CompiledAtomicDefaultInitializer<T>, parent: RuntimeConstruct) {
-        super(model, parent);
-    }
-	
-    protected upNextImpl() {
-        // No initialization. Object has junk value.
-        let target = this.model.target.runtimeLookup(this);
-        this.observable.send("atomicObjectInitialized", this);
-        this.startCleanup();
-    }
-
-    public stepForwardImpl() {
-        // do nothing
-    }
-}
-
-export class ArrayDefaultInitializer extends DefaultInitializer {
-
-    public readonly target: ObjectEntity<BoundedArrayType>;
-    public readonly elementInitializers?: DefaultInitializer[];
-
-    public constructor(context: TranslationUnitContext, target: ObjectEntity<BoundedArrayType>) {
-        super(context);
-        
-        this.target = target;
-
-        // If it's an array of atomic types, do nothing.
-        let type = this.target.type;
-        if (type.elemType instanceof AtomicType) {
-            // Do nothing
-        }
-        else {
-            this.elementInitializers = [];
-            for(let i = 0; i < type.length; ++i){
-                let elemInit = DefaultInitializer.create(context, new ArraySubobjectEntity(this.target, i));
-                this.elementInitializers.push(elemInit);
-                this.attach(elemInit);
-                if (elemInit.notes.hasErrors) {
-                    this.addNote(CPPError.declaration.init.array_default_init(this));
-                    break;
-                }
-            }
-        }
-
-    }
-
-    public createRuntimeInitializer<T extends BoundedArrayType>(this: CompiledArrayDefaultInitializer<T>, parent: RuntimeConstruct) : RuntimeArrayDefaultInitializer<T>;
-    public createRuntimeInitializer<T extends ObjectType>(this: CompiledDefaultInitializer<T>, parent: RuntimeConstruct) : never;
-    public createRuntimeInitializer<T extends BoundedArrayType>(this: CompiledArrayDefaultInitializer<T>, parent: RuntimeConstruct) : RuntimeArrayDefaultInitializer<T> {
-        return new RuntimeArrayDefaultInitializer(this, parent);
-    }
-
-    public createDefaultOutlet(this: CompiledArrayDefaultInitializer, element: JQuery, parent?: ConstructOutlet) : ArrayDefaultInitializerOutlet {
-        return new ArrayDefaultInitializerOutlet(element, this, parent);
-    }
-
-    public explain(sim: Simulation, rtConstruct: RuntimeConstruct) {
-        let targetDesc = this.target.describe();
-        let targetType = this.target.type;
-        
-        if (targetType.length === 0) {
-            return {message: "No initialization is performed for " + (targetDesc.name || targetDesc.message) + "because the array has length 0."};
-        }
-        else if (targetType.elemType instanceof AtomicType) {
-            return {message: "No initialization will take place. The elements of " + (targetDesc.name || targetDesc.message) + " will have junk values." };
-        }
-        else {
-            return {message: "Each element of " + (targetDesc.name || targetDesc.message) + " will be default-initialized. For example, " +
-                this.elementInitializers![0].explain(sim, rtConstruct) };
-        }
-    }
-
-}
-
-export interface CompiledArrayDefaultInitializer<T extends BoundedArrayType = BoundedArrayType> extends ArrayDefaultInitializer, SuccessfullyCompiled {
-    readonly temporaryDeallocator?: CompiledTemporaryDeallocator; // to match CompiledPotentialFullExpression structure
-    readonly target: ObjectEntity<T>;
-    readonly elementInitializers?: CompiledDefaultInitializer<T["elemType"]>[];
-}
-
-export class RuntimeArrayDefaultInitializer<T extends BoundedArrayType = BoundedArrayType> extends RuntimeDefaultInitializer<T, CompiledArrayDefaultInitializer<T>> {
-
-    public readonly elementInitializers?: RuntimeDefaultInitializer<T["elemType"]>[];
-
-    private index = 0;
-
-    public constructor (model: CompiledArrayDefaultInitializer<T>, parent: RuntimeConstruct) {
-        super(model, parent);
-        if (this.model.elementInitializers) {
-            this.elementInitializers = this.model.elementInitializers.map((elemInit) => {
-                return elemInit.createRuntimeInitializer(this);
-            });
-        }
-    }
-	
-    protected upNextImpl() {
-        if (this.elementInitializers && this.index < this.elementInitializers.length) {
-            this.sim.push(this.elementInitializers[this.index++])
-        }
-        else {
-            let target = this.model.target.runtimeLookup(this);
-            this.observable.send("arrayObjectInitialized", this);
-            this.startCleanup();
-        }
-    }
-
-    public stepForwardImpl() {
-        // do nothing
-    }
-    
-}
-
-// export class ClassDefaultInitializer extends DefaultInitializer {
-
-//     public readonly target: ObjectEntity<ClassType>;
-//     public readonly ctor: ConstructorEntity?;
-//     public readonly ctorCall: MemberFunctionCall?;
-
-//     public constructor(context: TranslationUnitContext, target: ObjectEntity<ClassType>) {
-//         super(context);
-
-//         this.target = target;
-
-//         // Try to find default constructor. Not using lookup because constructors have no name.
-//         this.ctor = overloadResolution(target.type.cppClass.ctors, []);
-//         if (!this.ctor) {
-//             this.addNote(CPPError.declaration.init.no_default_constructor(this, this.target));
-//             return;
-//         }
-        
-//         //MemberFunctionCall args are: context, function to call, receiver, ctor args
-//         this.ctorCall = new MemberFunctionCall(context, this.ctor, this.target, []);
-//         this.attach(this.ctorCall);
-//         // this.args = this.ctorCall.args;
-//     }
-
-//     public createRuntimeInitializer<T extends ClassType>(this: CompiledClassDefaultInitializer<T>, parent: RuntimeConstruct) : RuntimeClassDefaultInitializer<T>;
-//     public createRuntimeInitializer<T extends ObjectType>(this: CompiledDefaultInitializer<T>, parent: RuntimeConstruct) : never;
-//     public createRuntimeInitializer<T extends ClassType>(this: CompiledClassDefaultInitializer<T>, parent: RuntimeConstruct) : RuntimeClassDefaultInitializer<T> {
-//         return new RuntimeClassDefaultInitializer(this, parent);
-//     }
-
-//     public explain(sim: Simulation, rtConstruct: RuntimeConstruct) {
-//         let targetDesc = this.target.describe();
-//         // TODO: what if there is an error that causes no ctor to be found/available
-//         return {message: (targetDesc.name || targetDesc.message) + " will be initialized using " + this.ctorCall.describe().message};
-//     }
-// }
-
-// export interface CompiledClassDefaultInitializer<T extends ClassType = ClassType> extends ClassDefaultInitializer, SuccessfullyCompiled {
-
-//     readonly target: ObjectEntity<T>;
-//     readonly ctor: ConstructorEntity<T>;
-//     readonly ctorCall: CompiledFunctionCall<VoidType, "prvalue">;
-// }
-
-// export class RuntimeClassDefaultInitializer<T extends ClassType = ClassType> extends RuntimeDefaultInitializer<T, CompiledClassDefaultInitializer<T>> {
-
-//     public readonly ctorCall: RuntimeFunctionCall<VoidType, "prvalue">;
-
-//     private index = "callCtor";
-    
-//     public constructor (model: CompiledClassDefaultInitializer<T>, parent: RuntimeConstruct) {
-//         super(model, parent);
-//         this.ctorCall = this.model.ctorCall.createRuntimeFunctionCall(this);
-//     }
-	
-//     protected upNextImpl() {
-//         if (this.index === "callCtor") {
-//             this.sim.push(this.ctorCall);
-//             this.index = "done";
-//         }
-//         else {
-//             let target = model.target.runtimeLookup(this);
-//             this.observable.send("initialized", target);
-//             this.startCleaningUp();
-//         }
-//     }
-
-//     public stepForwardImpl() {
-//         // do nothing
-//     }
-
-// }
-
-
-
-
-
-
-
-export interface DirectInitializerASTNode extends ASTNode {
-    construct_type: "direct_initializer";
-    args: ExpressionASTNode[];
-}
-
-
-export type DirectInitializerKind = "direct" | "copy";
-
-export abstract class DirectInitializer extends Initializer {
-
-<<<<<<< HEAD
-    public static create(context: TranslationUnitContext, target: UnboundReferenceEntity, args: readonly Expression[], kind: "direct" | "copy") : ReferenceDirectInitializer;
-    public static create(context: TranslationUnitContext, target: ObjectEntity<AtomicType>, args: readonly Expression[], kind: "direct" | "copy") : AtomicDirectInitializer;
-    // public static create(context: TranslationUnitContext, target: ObjectEntity<BoundedArrayType>, args: readonly Expression[], kind: "direct" | "copy") : ArrayDirectInitializer;
-    // public static create(context: TranslationUnitContext, target: ObjectEntity<ClassType>, args: readonly Expression[], kind: "direct" | "copy") : ClassDirectInitializer;
-    public static create(context: TranslationUnitContext, target: ObjectEntity, args: readonly Expression[], kind: "direct" | "copy") : DirectInitializer;
-    public static create(context: TranslationUnitContext, target: ObjectEntity | UnboundReferenceEntity, args: readonly Expression[], kind: "direct" | "copy") : DirectInitializer {
-        if (!!(<UnboundReferenceEntity>target).bindTo) { // check for presence of bindTo to detect reference entities
-=======
-    public static create(context: TranslationUnitContext, target: UnboundReferenceEntity, args: readonly Expression[], kind: DirectInitializerKind) : ReferenceDirectInitializer;
-    public static create(context: TranslationUnitContext, target: ObjectEntity<AtomicType>, args: readonly Expression[], kind: DirectInitializerKind) : AtomicDirectInitializer;
-    // public static create(context: TranslationUnitContext, target: ObjectEntity<BoundedArrayType>, args: readonly Expression[], kind: DirectInitializerKind) : ArrayDirectInitializer;
-    // public static create(context: TranslationUnitContext, target: ObjectEntity<ClassType>, args: readonly Expression[], kind: DirectInitializerKind) : ClassDirectInitializer;
-    public static create(context: TranslationUnitContext, target: ObjectEntity, args: readonly Expression[], kind: DirectInitializerKind) : DirectInitializer;
-    public static create(context: TranslationUnitContext, target: ObjectEntity | UnboundReferenceEntity, args: readonly Expression[], kind: DirectInitializerKind) : DirectInitializer {
-        if (!!(<UnboundReferenceEntity>target).bindTo) {
->>>>>>> 9ed8bf23
-            return new ReferenceDirectInitializer(context, <UnboundReferenceEntity>target, args, kind);
-        }
-        else if (target.type instanceof AtomicType) {
-            return new AtomicDirectInitializer(context, <ObjectEntity<AtomicType>> target, args, kind);
-        }
-        else if (target.type instanceof BoundedArrayType) {
-            return new ArrayDirectInitializer(context, <ObjectEntity<BoundedArrayType>> target, args, kind);
-        }
-        // else if (target.type instanceof ClassType) {
-        //     return new ClassDirectInitializer(context, <ObjectEntity<ClassType>> target, args, kind);
-        // }
-        else{
-            return assertFalse();
-        }
-    }
-
-    public abstract readonly target: ObjectEntity | UnboundReferenceEntity;
-    public abstract readonly args: readonly Expression[];
-
-    public readonly kind: DirectInitializerKind;
-    
-    public constructor(context: TranslationUnitContext, kind: DirectInitializerKind) {
-        super(context);
-        this.kind = kind;
-    }
-
-    public abstract createRuntimeInitializer<T extends ObjectType>(this: CompiledDirectInitializer<T>, parent: RuntimeConstruct) : RuntimeDirectInitializer<T>;
-}
-
-
-export interface CompiledDirectInitializer<T extends ObjectType = ObjectType> extends DirectInitializer, SuccessfullyCompiled {
-    readonly temporaryDeallocator?: CompiledTemporaryDeallocator; // to match CompiledPotentialFullExpression structure
-    readonly target: ObjectEntity<T> | UnboundReferenceEntity<T>;
-    readonly args: readonly CompiledExpression[];
-}
-
-export abstract class RuntimeDirectInitializer<T extends ObjectType = ObjectType, C extends CompiledDirectInitializer<T> = CompiledDirectInitializer<T>> extends RuntimeInitializer<C> {
-
-    public abstract readonly args: readonly RuntimeExpression<T>[];
-    public abstract readonly arg?: RuntimeExpression<T>;
-
-    protected constructor (model: C, parent: RuntimeConstruct) {
-        super(model, parent);
-    }
-
-}
-
-
-export class ReferenceDirectInitializer extends DirectInitializer {
-
-    public readonly target: UnboundReferenceEntity;
-    public readonly args: readonly Expression[];
-    public readonly arg?: Expression;
-
-    public constructor(context: TranslationUnitContext, target: UnboundReferenceEntity, args: readonly Expression[], kind: DirectInitializerKind) {
-        super(context, kind);
-        this.target = target;
-        
-        assert(args.length > 0, "Direct initialization must have at least one argument. (Otherwise it should be a default initialization.)");
-        this.args = args;
-
-        // Note: It is ONLY ok to attach them all right away because no conversions are
-        // layered over the expressions for a reference initialization
-        args.forEach((a) => {this.attach(a);});
-
-        // Note: With a reference, no conversions are done
-        if (this.args.length > 1){
-            this.addNote(CPPError.declaration.init.referenceBindMultiple(this));
-            return;
-        }
-        
-        this.arg = this.args[0];
-        if (!this.arg.isWellTyped()) {
-            return;
-        }
-
-        let targetType = target.type;
-        if (!referenceCompatible(this.arg.type, targetType)) {
-            this.addNote(CPPError.declaration.init.referenceType(this, this.arg.type, targetType));
-        }
-        else if (this.arg.valueCategory === "prvalue" && !targetType.isConst){
-            this.addNote(CPPError.declaration.init.referencePrvalueConst(this));
-        }
-        else if (this.arg.valueCategory === "prvalue"){
-            this.addNote(CPPError.lobster.referencePrvalue(this));
-        }
-    }
-
-    public createRuntimeInitializer<T extends ObjectType>(this: CompiledReferenceDirectInitializer<T>, parent: RuntimeConstruct) : RuntimeReferenceDirectInitializer<T>;
-    public createRuntimeInitializer<T extends ObjectType>(this: CompiledDirectInitializer<T>, parent: RuntimeConstruct) : never;
-    public createRuntimeInitializer<T extends ObjectType>(this: any, parent: RuntimeConstruct) : RuntimeReferenceDirectInitializer<T> {
-        return new RuntimeReferenceDirectInitializer(<CompiledReferenceDirectInitializer<T>>this, parent);
-    }
-
-    public createDefaultOutlet(this: CompiledReferenceDirectInitializer, element: JQuery, parent?: ConstructOutlet) : ReferenceDirectInitializerOutlet {
-        return this.kind === "direct" ?
-            new ReferenceDirectInitializerOutlet(element, this, parent) :
-            new ReferenceCopyInitializerOutlet(element, this, parent);
-    }
-
-    public explain(sim: Simulation, rtConstruct: RuntimeConstruct) {
-        let targetDesc = this.target.describe();
-        let rhsDesc = this.args[0].describeEvalResult(0);
-        return {message: (targetDesc.name || targetDesc.message) + " will be bound to " + (rhsDesc.name || rhsDesc.message) + "."};
-    }
-}
-
-export interface CompiledReferenceDirectInitializer<T extends ObjectType = ObjectType> extends ReferenceDirectInitializer, SuccessfullyCompiled {
-    readonly temporaryDeallocator?: CompiledTemporaryDeallocator; // to match CompiledPotentialFullExpression structure
-    readonly target: UnboundReferenceEntity<T>;
-    readonly args: readonly CompiledExpression[];
-
-    // Note: Compilation of the initializer checks for reference compatibility, which should ensure
-    // that the expression actually has the same type T as the reference to be bound. (For subtypes
-    // that are reference compatible, this is fine, since T will still be ClassType for both.)
-    readonly arg: CompiledExpression<T, "lvalue">;
-}
-
-export class RuntimeReferenceDirectInitializer<T extends ObjectType = ObjectType> extends RuntimeDirectInitializer<T, CompiledReferenceDirectInitializer<T>> {
-    
-    public readonly args: readonly RuntimeExpression<T, "lvalue">[];
-    public readonly arg: RuntimeExpression<T, "lvalue">;
-
-    private alreadyPushed = false;
-
-    public constructor (model: CompiledReferenceDirectInitializer<T>, parent: RuntimeConstruct) {
-        super(model, parent);
-        this.arg = this.model.arg.createRuntimeExpression(this);
-        this.args = [this.arg];
-    }
-
-    protected upNextImpl() {
-        if (!this.alreadyPushed) {
-            this.sim.push(this.arg);
-            this.alreadyPushed = true;
-        }
-    }
-
-    // private notifyPassing() {
-    //     if (this.model.kind === "parameter") {
-    //         this.observable.send("passByReference",
-    //             {
-    //                 target: <PassByReferenceParameterEntity<T>>this.model.target,
-    //                 arg: this.arg
-    //             });
-    //     }
-    //     else if (this.model.kind === "return") {
-    //         this.observable.send("returnByReference",
-    //             {
-    //                 target: <ReturnByReferenceEntity<T>>this.model.target,
-    //                 arg: this.arg
-    //             });
-    //     }
-    // }
-    
-    public stepForwardImpl() {
-        this.model.target.bindTo(this, <CPPObject<T>>this.arg.evalResult);  //TODO not sure at all why this cast is necessary
-        // this.notifyPassing();
-        this.observable.send("referenceInitialized", this);
-        this.startCleanup();
-    }
-}
-
-export class AtomicDirectInitializer extends DirectInitializer {
-
-    public readonly target: ObjectEntity<AtomicType>;
-    public readonly args: readonly Expression[];
-    public readonly arg?: Expression;
-
-    public constructor(context: TranslationUnitContext, target: ObjectEntity<AtomicType>, args: readonly Expression[], kind: DirectInitializerKind) {
-        super(context, kind);
-        
-        this.target = target;
-        
-        let targetType = target.type;
-
-        assert(args.length > 0, "Direct initialization must have at least one argument. (Otherwise it should be a default initialization.)");
-
-        if (args.length > 1){
-            this.attachAll(this.args = args);
-            this.addNote(CPPError.declaration.init.scalar_args(this, targetType));
-            return;
-        }
-        
-        let arg = args[0];
-
-        //Attempt standard conversion to declared type, including lvalue to rvalue conversions
-        if (!arg.isWellTyped()) {
-            this.args = args;
-            this.attach(this.arg = arg); // only need to attach this one, because we're guaranteed args.length === 1 at this point
-            return;
-        }
-
-        let typedArg = standardConversion(arg, targetType);
-        this.args = [typedArg];
-        this.attach(this.arg = typedArg);
-
-        if (!sameType(typedArg.type, targetType)) {
-            this.addNote(CPPError.declaration.init.convert(this, typedArg.type, targetType));
-        }
-        
-        // TODO: need to check that the arg is a prvalue
-        
-        
-    }
-
-    public createRuntimeInitializer<T extends AtomicType>(this: CompiledAtomicDirectInitializer<T>, parent: RuntimeConstruct) : RuntimeAtomicDirectInitializer<T>;
-    public createRuntimeInitializer<T extends ObjectType>(this: CompiledDirectInitializer<T>, parent: RuntimeConstruct) : never;
-    public createRuntimeInitializer<T extends AtomicType>(this: any, parent: RuntimeConstruct) : RuntimeAtomicDirectInitializer<T> {
-        return new RuntimeAtomicDirectInitializer(<CompiledAtomicDirectInitializer<T>>this, parent);
-    }
-
-    public createDefaultOutlet(this: CompiledAtomicDirectInitializer, element: JQuery, parent?: ConstructOutlet) : AtomicDirectInitializerOutlet {
-        return this.kind === "direct" ?
-            new AtomicDirectInitializerOutlet(element, this, parent) :
-            new AtomicCopyInitializerOutlet(element, this, parent);
-    }
-
-    // TODO; change explain everywhere to be separate between compile time and runtime constructs
-    public explain(sim: Simulation, rtConstruct: RuntimeConstruct) {
-        let targetDesc = this.target.runtimeLookup(rtConstruct).describe();
-        let rhsDesc = this.args[0].describeEvalResult(0);
-        return {message: (targetDesc.name || targetDesc.message) + " will be initialized with " + (rhsDesc.name || rhsDesc.message) + "."};
-    }
-}
-
-export interface CompiledAtomicDirectInitializer<T extends AtomicType = AtomicType> extends AtomicDirectInitializer, SuccessfullyCompiled {
-    readonly temporaryDeallocator?: CompiledTemporaryDeallocator; // to match CompiledPotentialFullExpression structure
-    readonly target: ObjectEntity<T>;
-    readonly args: readonly CompiledExpression[];
-    readonly arg: CompiledExpression<T, "prvalue">;
-}
-
-export class RuntimeAtomicDirectInitializer<T extends AtomicType = AtomicType> extends RuntimeDirectInitializer<T, CompiledAtomicDirectInitializer<T>> {
-
-    public readonly args: readonly RuntimeExpression<T, "prvalue">[];
-    public readonly arg: RuntimeExpression<T, "prvalue">;
-
-    private alreadyPushed = false;
-
-    public constructor (model: CompiledAtomicDirectInitializer<T>, parent: RuntimeConstruct) {
-        super(model, parent);
-        this.arg = this.model.arg.createRuntimeExpression(this);
-        this.args = [this.arg];
-    }
-
-    protected upNextImpl() {
-        if (!this.alreadyPushed) {
-            this.sim.push(this.arg);
-            this.alreadyPushed = true;
-        }
-    }
-
-    // private notifyPassing() {
-    //     if (this.model.kind === "parameter") {
-    //     }
-    //     else if (this.model.kind === "return") {
-    //         this.observable.send("returnByAtomicValue",
-    //             {
-    //                 target: <ReturnObjectEntity<T>>this.model.target,
-    //                 arg: this.arg
-    //             });
-    //     }
-    // }
-
-    public stepForwardImpl() {
-        let target = this.model.target.runtimeLookup(this);
-        target.writeValue(this.arg.evalResult);
-        this.observable.send("atomicObjectInitialized", this);
-        // this.notifyPassing();
-        this.startCleanup();
-    }
-}
-
-
-/**
- * Note: Only allowed use is to initialize a char array from a string literal, but this can readily be
- * created in the course of compiling a program if the code attempts to directly initialize an array. That's
- * desirable, because this class will give the appropriate error messages if it's anything other than a
- * char array initialized from a string literal.
- */
-export class ArrayDirectInitializer extends DirectInitializer {
-
-    public readonly target: ObjectEntity<BoundedArrayType>;
-    public readonly args: readonly Expression[];
-    public readonly arg?: StringLiteralExpression;
-
-    public constructor(context: TranslationUnitContext, target: ObjectEntity<BoundedArrayType>, args: readonly Expression[], kind: "direct" | "copy") {
-        super(context, kind);
-        
-        this.target = target;
-        this.args = args;
-        args.forEach((a) => {this.attach(a);});
-        
-        // TS type system ensures target is array type, but need to check element type and that args are a single string literal
-        let targetType = target.type;
-        let firstArg = args[0];
-        if (targetType.elemType.isType(Char) && args.length === 1 && firstArg.isStringLiteralExpression()) {
-            this.arg = firstArg;
-            
-            if (firstArg.type.length > targetType.length){
-                this.addNote(CPPError.declaration.init.stringLiteralLength(this, firstArg.type.length, targetType.length));
-            }
-        }
-        else {
-            this.addNote(CPPError.declaration.init.array_string_literal(this, targetType));
-        }
-    }
-
-    public createRuntimeInitializer(this: CompiledArrayDirectInitializer, parent: RuntimeConstruct) : RuntimeArrayDirectInitializer;
-    public createRuntimeInitializer<T extends ObjectType>(this: CompiledDirectInitializer<T>, parent: RuntimeConstruct) : never;
-    public createRuntimeInitializer(this: any, parent: RuntimeConstruct) : RuntimeArrayDirectInitializer {
-        return new RuntimeArrayDirectInitializer(this, parent);
-    }
-
-    public createDefaultOutlet(this: CompiledAtomicDirectInitializer, element: JQuery, parent?: ConstructOutlet) : AtomicDirectInitializerOutlet {
-        return this.kind === "direct" ?
-            new AtomicDirectInitializerOutlet(element, this, parent) :
-            new AtomicCopyInitializerOutlet(element, this, parent);
-    }
-
-    // TODO; change explain everywhere to be separate between compile time and runtime constructs
-    public explain(sim: Simulation, rtConstruct: RuntimeConstruct) {
-        let targetDesc = this.target.runtimeLookup(rtConstruct).describe();
-        let rhsDesc = this.args[0].describeEvalResult(0);
-        return {message: (targetDesc.name || targetDesc.message) + " (a character array) will be initialized from the string literal " + rhsDesc + ". Remember that a null character is automatically appended!"};
-    }
-}
-
-export interface CompiledArrayDirectInitializer extends ArrayDirectInitializer, SuccessfullyCompiled {
-    readonly temporaryDeallocator?: CompiledTemporaryDeallocator; // to match CompiledPotentialFullExpression structure
-    readonly target: ObjectEntity<BoundedArrayType<Char>>;
-    readonly args: readonly CompiledExpression[];
-    readonly arg: CompiledStringLiteralExpression;
-}
-
-export class RuntimeArrayDirectInitializer extends RuntimeDirectInitializer<BoundedArrayType<Char>, CompiledArrayDirectInitializer> {
-
-    public readonly arg: RuntimeStringLiteralExpression;
-
-    private alreadyPushed = false;
-
-    public constructor (model: CompiledArrayDirectInitializer, parent: RuntimeConstruct) {
-        super(model, parent);
-        this.arg = this.model.arg.createRuntimeExpression(this);
-    }
-
-    protected upNextImpl() {
-        if (!this.alreadyPushed) {
-            this.sim.push(this.arg);
-            this.alreadyPushed = true;
-        }
-    }
-
-    public stepForwardImpl() {
-        
-        let target = this.model.target.runtimeLookup(this);
-        var charsToWrite = this.arg.evalResult.rawValue();
-
-        // pad with zeros
-        while (charsToWrite.length < target.type.length) {
-            charsToWrite.push(Char.NULL_CHAR);
-        }
-
-        let arrayElemSubobjects = target.getArrayElemSubobjects();
-
-        // should be true if compilation was successful
-        assert(charsToWrite.length == arrayElemSubobjects.length);
-
-        charsToWrite.forEach((c, i) => arrayElemSubobjects[i].writeValue(new Value(c, Char.CHAR)));
-
-        this.observable.send("initialized", target);
-        this.startCleanup();
-    }
-}
-
-
-// export class ClassDirectInitializer extends DirectInitializer {
-
-//     public readonly target: ObjectEntity<ClassType>;
-//     public readonly args: readonly Expression[];
-
-//     public readonly ctor: ConstructorEntity?;
-//     public readonly ctorCall: MemberFunctionCall?;
-
-//     public constructor(context: TranslationUnitContext, target: ObjectEntity<ClassType>, args: readonly Expression[]) {
-//         super(context);
-        
-//         this.target = target;
-        
-//         let targetType = target.type;
-
-//         // Need to select constructor, so have to compile auxiliary arguments
-//         let {ctor, problems} = overloadResolution(targetType.cppClass.ctors, args);
-
-//         if (ctor) {
-//             this.ctor = ctor;
-//             this.args = args;
-//             this.ctorCall = new FunctionCall(context, ctor, args, this.target);
-//             this.attach(this.ctorCall);
-//             // Note: in the case a suitable function call can be constructed, arguments are not
-//             // attached here since they are attached under the function call.
-//         }
-//         else {
-//             this.addNote(CPPError.declaration.init.matching_constructor(this, this.target,
-//                 args.map(function (arg) {return arg.type;})));
-//             this.attachAll(this.args = args);
-//             return;
-//         }
-
-        
-//     }
-
-//     public createRuntimeInitializer<T extends ClassType>(this: CompiledClassDirectInitializer<T>, parent: RuntimeConstruct) : RuntimeClassDirectInitializer<T>;
-//     public createRuntimeInitializer<T extends ObjectType>(this: CompiledDirectInitializer<T>, parent: RuntimeConstruct) : never;
-//     public createRuntimeInitializer<T extends ClassType>(this: any, parent: RuntimeConstruct) : RuntimeClassDirectInitializer<T> {
-//         return new RuntimeClassDirectInitializer(<CompiledClassDirectInitializer<T>>this, parent);
-//     }
-
-//     // TODO; change explain everywhere to be separate between compile time and runtime constructs
-//     public explain(sim: Simulation, rtConstruct: RuntimeConstruct) {
-//         let targetDesc = this.target.describe();
-//         // TODO: what if there is an error that causes no ctor to be found/available
-//         return {message: (targetDesc.name || targetDesc.message) + " will be initialized using " + this.ctorCall.describe().message};
-//     }
-// }
-
-// export interface CompiledClassDirectInitializer<T extends ClassType> extends ClassDirectInitializer, SuccessfullyCompiled {
-    
-    
-//     readonly target: ObjectEntity<T>;
-//     readonly args: readonly Expression[];
-
-//     readonly ctor: ConstructorEntity<T>;
-//     readonly ctorCall: CompiledFunctionCall<VoidType, "prvalue">;
-// }
-
-// export class RuntimeClassDirectInitializer<T extends ClassType> extends RuntimeDirectInitializer<T, CompiledClassDirectInitializer<T>> {
-    
-//     public readonly ctorCall: RuntimeFunctionCall<VoidType, "prvalue">;
-
-//     private index = "callCtor";
-
-//     public constructor (model: CompiledClassDirectInitializer<T>, parent: RuntimeConstruct) {
-//         super(model, parent);
-//         this.ctorCall = this.model.ctorCall.createRuntimeFunctionCall(this);
-//     }
-
-//     protected upNextImpl() {
-//         if (this.index === "callCtor") {
-//             this.sim.push(this.ctorCall);
-//             this.index = "done";
-//         }
-//         else {
-//             target = this.model.target.runtimeLookup(this);
-//             this.observable.send("initialized", target);
-//             this.startCleaningUp();
-//         }
-//     }
-
-//     public stepForwardImpl() {
-//         // do nothing
-//     }
-// }
-
-
-
-export interface CopyInitializerASTNode extends ASTNode {
-    construct_type: "copy_initializer";
-    args: ExpressionASTNode[];
-}
-
-// TODO: These should really be "class aliases" rather than derived classes, however
-// it doesn't seem like Typescript has any proper mechanism for this.
-// export abstract class CopyInitializer extends DirectInitializer { };
-// export interface CompiledCopyInitializer<T extends ObjectType = ObjectType> extends CompiledDirectInitializer<T> { };
-// export abstract class RuntimeCopyInitializer extends RuntimeDirectInitializer { };
-
-// export class ReferenceCopyInitializer extends ReferenceDirectInitializer { };
-// export interface CompiledReferenceCopyInitializer<T extends ObjectType = ObjectType> extends CompiledReferenceDirectInitializer<T> { };
-// export class RuntimeReferenceCopyInitializer extends RuntimeReferenceDirectInitializer { };
-
-// export class AtomicCopyInitializer extends AtomicDirectInitializer { };
-// export interface CompiledAtomicCopyInitializer<T extends AtomicType = AtomicType> extends CompiledAtomicDirectInitializer<T> { };
-// export class RuntimeAtomicCopyInitializer extends RuntimeAtomicDirectInitializer { };
-// export class ArrayCopyInitializer extends ArrayDirectInitializer { };
-// export class RuntimeArrayCopyInitializer extends RuntimeArrayDirectInitializer { };
-// export class ClassCopyInitializer extends ClassDirectInitializer { };
-// export class RuntimeClassCopyInitializer extends RuntimeClassDirectInitializer { };
-
-
-
-
-// /**
-//  * Note: only use is in implicitly defined copy constructor
-//  */
-// export class ArrayMemberInitializer extends Initializer {
-
-//      // Note: this are not MemberSubobjectEntity since they might need to apply to a nested array inside an array member
-//     public readonly target: ObjectEntity<BoundedArrayType>;
-//     public readonly otherMember: ObjectEntity<BoundedArrayType>;
-    
-//     public readonly elementInitializers: DirectInitializer[] = [];
-
-//     public constructor(context: TranslationUnitContext, target: ObjectEntity<BoundedArrayType>,
-//                        otherMember: ObjectEntity<BoundedArrayType>) {
-//         super(context);
-        
-//         this.target = target;
-//         this.otherMember = otherMember;
-//         let targetType = target.type;
-
-//         for(let i = 0; i < targetType.length; ++i) {
-//             let elemInit;
-//             // COMMENTED BELOW BECAUSE MULTIDIMENSIONAL ARRAYS ARE NOT ALLOWED
-//             // if (targetType.elemType instanceof BoundedArrayType) {
-//             //     elemInit = new ArrayMemberInitializer(context,
-//             //         new ArraySubobjectEntity(target, i),
-//             //         new ArraySubobjectEntity(<ObjectEntity<BoundedArrayType<BoundedArrayType>>>otherMember, i));
-//             // }
-//             // else {
-//                 elemInit = DirectInitializer.create(context,
-//                     new ArraySubobjectEntity(target, i),
-//                     [new EntityExpression(context, new ArraySubobjectEntity(otherMember, i))]);
-//             // }
-
-//             this.elementInitializers.push(elemInit);
-//             this.attach(elemInit);
-
-//             if(elemInit.hasErrors) {
-//                 this.addNote(CPPError.declaration.init.array_direct_init(this));
-//                 break;
-//             }
-//         }
-        
-//     }
-
-//     public createRuntimeInitializer(this: CompiledArrayMemberInitializer, parent: RuntimeConstruct) {
-//         return new RuntimeArrayMemberInitializer(this, parent);
-//     }
-
-//     public explain(sim: Simulation, rtConstruct: RuntimeConstruct) : Explanation {
-//         let targetDesc = this.target.describe();
-//         let targetType = this.target.type;
-//         let otherMemberDesc = this.otherMember.describe();
-        
-//         if (targetType.length === 0) {
-//             return {message: "No initialization is performed for " + (targetDesc.name || targetDesc.message) + "because the array has length 0."};
-//         }
-//         else {
-//             return {message: "Each element of " + (targetDesc.name || targetDesc.message) + " will be default-initialized with the value of the"
-//                 + "corresponding element of " + (otherMemberDesc.name || otherMemberDesc.message) + ". For example, " +
-//                 this.elementInitializers[0].explain(sim, rtConstruct) };
-//         }
-//     }
-// }
-
-// export interface CompiledArrayMemberInitializer extends ArrayMemberInitializer, SuccessfullyCompiled {
-//     readonly elementInitializers: CompiledDirectInitializer[];
-// }
-
-// export class RuntimeArrayMemberInitializer extends RuntimeInitializer<CompiledArrayMemberInitializer> {
-
-//     public readonly elementInitializers: RuntimeDirectInitializer[];
-
-//     private index = 0;
-
-//     public constructor (model: CompiledArrayMemberInitializer, parent: RuntimeConstruct) {
-//         super(model, parent);
-//         this.elementInitializers = this.model.elementInitializers.map((elemInit) => {
-//             return elemInit.createRuntimeInitializer(this);
-//         });
-//     }
-	
-//     protected upNextImpl() {
-//         if (this.elementInitializers && this.index < this.elementInitializers.length) {
-//             this.sim.push(this.elementInitializers[this.index++])
-//         }
-//         else {
-//             target = this.model.target.runtimeLookup(this);
-//             this.observable.send("initialized", target);
-//             this.startCleaningUp();
-//         }
-//     }
-
-//     public stepForwardImpl() {
-//         // do nothing
-//     }
-// }
-
-
-
-
-
-// export var ParameterInitializer = CopyInitializer.extend({
-//     _name : "ParameterInitializer",
-
-//     explain : function(sim: Simulation, rtConstruct: RuntimeConstruct){
-//         var exp = ParameterInitializer._parent.explain.apply(this, arguments);
-//         exp.message = exp.message + "\n\n(Parameter passing is done by copy-initialization.)";
-//         return exp;
-//     }
-// });
-
-// export var ReturnInitializer = CopyInitializer.extend({
-//     _name : "ReturnInitializer",
-
-//     stepForward : function(sim: Simulation, rtConstruct: RuntimeConstruct) {
-
-//         // Need to handle return-by-reference differently, since there is no actual reference that
-//         // gets bound. (The runtimeLookup for the return entity would yield null). Instead, we just
-//         // set the return object for the enclosing function to the evaluated argument (which should
-//         // have yielded an object).
-//         if (isA(this.entity.type, Types.Reference)) {
-//             inst.containingRuntimeFunction().setReturnValue(inst.childInstances.args[0].evalResult);
-//             this.done(sim, inst);
-//             return;
-//         }
-
-//         return ReturnInitializer._parent.stepForward.apply(this, arguments);
-//     }
-// });
-
-// export var MemberInitializer = DirectInitializer.extend({
-//     _name : "MemberInitializer",
-//     isMemberInitializer: true
-// });
-
-// export var DefaultMemberInitializer = DefaultInitializer.extend({
-//     _name : "DefaultMemberInitializer",
-//     isMemberInitializer: true
-// });
-
-// export var NewDirectInitializer = DirectInitializer.extend({
-//     _name : "NewDirectInitializer",
-//     i_runtimeConstructClass : RuntimeNewInitializer
-// });
-
-
-// export var NewDefaultInitializer = DefaultInitializer.extend({
-//     _name : "NewDefaultInitializer",
-//     i_runtimeConstructClass : RuntimeNewInitializer
-// });
-
-
-export interface InitializerListASTNode extends ASTNode {
-    construct_type: "initializer_list";
-    args: ExpressionASTNode[];
-}
-
-// export var InitializerList = CPPConstruct.extend({
-//     _name : "InitializerList",
-//     init: function(ast, context) {
-//         this.initParent(ast, context);
-//         this.initializerListLength = ast.args.length;
-//     },
-//     compile : function(entity){
-//         assert(entity, "Initializer context must specify entity to be initialized!");
-//         this.i_entityToInitialize = entity;
-//         var ast = this.ast;
-//         var type = this.i_entityToInitialize.type;
-
-//         if (!isA(type, Types.Array)){
-//             this.addNote(CPPError.declaration.init.list_array(this));
-//         }
-//         else if (type.length !== ast.args.length){
-//             this.addNote(CPPError.declaration.init.list_length(this, type.length));
-//         }
-
-//         if (this.hasErrors()){ return; }
-
-//         var list = ast.args;
-//         //this.initializerList = [];
-//         this.i_childrenToExecute = [];
-//         for(var i = 0; i < list.length; ++i){
-//             var initListElem = this["arg"+i] = this.i_createAndCompileChildExpr(list[i], type.elemType);
-//             this.i_childrenToExecute.push("arg"+i);
-
-//             if(!sameType(initListElem.type, type.elemType)){
-//                 this.addNote(CPPError.declaration.init.convert(initListElem, initListElem.type, type.elemType));
-//             }
-//             else if (initListElem.isNarrowingConversion){
-//                 // TODO: as of now, still need to add code that identifies certain conversions as narrowing
-//                 this.addNote(CPPError.declaration.init.list_narrowing(initListElem, initListElem.from.type, type.elemType));
-//             }
-//             //this.initializerList.push(initListElem);
-//         }
-
-//         return;
-//     },
-
-//     stepForward : function(sim: Simulation, rtConstruct: RuntimeConstruct){
-//         if (inst.index !== "afterChildren"){
-//             return;
-//         }
-//         var obj = this.i_entityToInitialize.runtimeLookup(sim, inst);
-
-//         var arr = [];
-//         for(var i = 0; i < this.initializerListLength; ++i){
-//             arr[i] = inst.childInstances["arg"+i].evalResult.getValue();
-//         }
-//         obj.writeValue(arr);
-
-//         inst.index = "done";
-//         this.done(sim, inst);
-//     }
-// });
+import { ASTNode, SuccessfullyCompiled, TranslationUnitContext, RuntimeConstruct, CPPConstruct, CompiledTemporaryDeallocator } from "./constructs";
+import { PotentialFullExpression, RuntimePotentialFullExpression } from "./PotentialFullExpression";
+import { ExpressionASTNode, StringLiteralExpression, CompiledStringLiteralExpression, RuntimeStringLiteralExpression } from "./expressions";
+import { ObjectEntity, UnboundReferenceEntity, ArraySubobjectEntity } from "./entities";
+import { ObjectType, AtomicType, BoundedArrayType, referenceCompatible, sameType, Char } from "./types";
+import { assertFalse, assert } from "../util/util";
+import { CPPError } from "./errors";
+import { Simulation } from "./Simulation";
+import { CPPObject } from "./objects";
+import { standardConversion } from "./standardConversions";
+import { Expression, CompiledExpression, RuntimeExpression } from "./expressionBase";
+import { InitializerOutlet, ConstructOutlet, AtomicDefaultInitializerOutlet, ArrayDefaultInitializerOutlet, ReferenceDirectInitializerOutlet, AtomicDirectInitializerOutlet, ReferenceCopyInitializerOutlet, AtomicCopyInitializerOutlet } from "../view/codeOutlets";
+import { Value } from "./runtimeEnvironment";
+
+export type InitializerASTNode = DirectInitializerASTNode | CopyInitializerASTNode | InitializerListASTNode;
+
+export abstract class Initializer extends PotentialFullExpression {
+
+    public abstract readonly target: ObjectEntity | UnboundReferenceEntity;
+
+    public abstract createRuntimeInitializer(parent: RuntimeConstruct) : RuntimeInitializer;
+
+    public abstract createDefaultOutlet(this: CompiledInitializer, element: JQuery, parent?: ConstructOutlet): InitializerOutlet;
+
+    public isTailChild(child: CPPConstruct) {
+        return {isTail: true};
+    }
+
+}
+
+export interface CompiledInitializer<T extends ObjectType = ObjectType> extends Initializer, SuccessfullyCompiled {
+    readonly temporaryDeallocator?: CompiledTemporaryDeallocator; // to match CompiledPotentialFullExpression structure
+    readonly target: ObjectEntity<T> | UnboundReferenceEntity<T>;
+} 
+
+export abstract class RuntimeInitializer<C extends CompiledInitializer = CompiledInitializer> extends RuntimePotentialFullExpression<C> {
+
+    protected constructor (model: C, parent: RuntimeConstruct) {
+        super(model, "initializer", parent);
+    }
+
+}
+
+
+
+
+
+export abstract class DefaultInitializer extends Initializer {
+
+    public static create(context: TranslationUnitContext, target: UnboundReferenceEntity) : ReferenceDefaultInitializer;
+    public static create(context: TranslationUnitContext, target: ObjectEntity<AtomicType>) : AtomicDefaultInitializer;
+    public static create(context: TranslationUnitContext, target: ObjectEntity<BoundedArrayType>) : ArrayDefaultInitializer;
+    // public static create(context: TranslationUnitContext, target: ObjectEntity<ClassType>) : ClassDefaultInitializer;
+    public static create(context: TranslationUnitContext, target: ObjectEntity<ObjectType>) : DefaultInitializer;
+    public static create(context: TranslationUnitContext, target: ObjectEntity | UnboundReferenceEntity) : DefaultInitializer {
+        if (!!(<UnboundReferenceEntity>target).bindTo) {
+            return new ReferenceDefaultInitializer(context, <UnboundReferenceEntity> target);
+        }
+        else if (target.type instanceof AtomicType) {
+            return new AtomicDefaultInitializer(context, <ObjectEntity<AtomicType>> target);
+        }
+        else if (target.type instanceof BoundedArrayType) {
+            return new ArrayDefaultInitializer(context, <ObjectEntity<BoundedArrayType>> target);
+        }
+        // else if (target.type instanceof ClassType) {
+        //     return new ClassDefaultInitializer(context, <ObjectEntity<ClassType>> target);
+        // }
+        else{
+            return assertFalse();
+        }
+    }
+
+    public abstract createRuntimeInitializer<T extends ObjectType>(this: CompiledDefaultInitializer<T>, parent: RuntimeConstruct) : RuntimeDefaultInitializer<T>;
+}
+
+export interface CompiledDefaultInitializer<T extends ObjectType = ObjectType> extends DefaultInitializer, SuccessfullyCompiled {
+    readonly temporaryDeallocator?: CompiledTemporaryDeallocator; // to match CompiledPotentialFullExpression structure
+    readonly target: ObjectEntity<T>;
+}
+
+export abstract class RuntimeDefaultInitializer<T extends ObjectType = ObjectType, C extends CompiledDefaultInitializer<T> = CompiledDefaultInitializer<T>> extends RuntimeInitializer<C> {
+
+    protected constructor (model: C, parent: RuntimeConstruct) {
+        super(model, parent);
+    }
+}
+
+export class ReferenceDefaultInitializer extends DefaultInitializer {
+
+    public readonly target: UnboundReferenceEntity;
+
+    public constructor(context: TranslationUnitContext, target: UnboundReferenceEntity) {
+        super(context);
+        this.target = target;
+
+        // Cannot default initialize a reference
+        this.addNote(CPPError.declaration.init.referenceBind(this));
+    }
+
+    public createRuntimeInitializer(parent: RuntimeConstruct) : never {
+        return assertFalse("A default initializer for a reference is not allowed.");
+    }
+    
+    public createDefaultOutlet(element: JQuery, parent?: ConstructOutlet) {
+        return assertFalse("Cannot create an outlet for a reference default initializer, since such an initializer is always ill-formed.");
+    }
+
+    public explain(sim: Simulation, rtConstruct: RuntimeConstruct) : never {
+        return assertFalse("A default initializer for a reference is not allowed.");
+    }
+}
+
+// Note: No CompiledReferenceDefaultInitializer or RuntimeReferenceDefaultInitializer classes since
+//       default initialization of a reference is always ill-formed.
+
+
+export class AtomicDefaultInitializer extends DefaultInitializer {
+
+    public readonly target: ObjectEntity<AtomicType>;
+
+    public constructor(context: TranslationUnitContext, target: ObjectEntity<AtomicType>) {
+        super(context);
+        this.target = target;
+    }
+
+    public createRuntimeInitializer<T extends AtomicType>(this: CompiledAtomicDefaultInitializer<T>, parent: RuntimeConstruct) : RuntimeAtomicDefaultInitializer<T>;
+    public createRuntimeInitializer<T extends ObjectType>(this: CompiledDefaultInitializer<T>, parent: RuntimeConstruct) : never;
+    public createRuntimeInitializer<T extends AtomicType>(this: CompiledAtomicDefaultInitializer<T>, parent: RuntimeConstruct) : RuntimeAtomicDefaultInitializer<T> {
+        return new RuntimeAtomicDefaultInitializer(this, parent);
+    }
+
+    public createDefaultOutlet(this: CompiledAtomicDefaultInitializer, element: JQuery, parent?: ConstructOutlet) : AtomicDefaultInitializerOutlet {
+        return new AtomicDefaultInitializerOutlet(element, this, parent);
+    }
+
+    public explain(sim: Simulation, rtConstruct: RuntimeConstruct) {
+        let targetDesc = this.target.describe();
+        return {message: "No initialization will take place. " + (targetDesc.name || targetDesc.message) + " will have a junk value."};
+    }
+}
+
+export interface CompiledAtomicDefaultInitializer<T extends AtomicType = AtomicType> extends AtomicDefaultInitializer, SuccessfullyCompiled {
+    readonly temporaryDeallocator?: CompiledTemporaryDeallocator; // to match CompiledPotentialFullExpression structure
+    readonly target: ObjectEntity<T>;
+}
+
+export class RuntimeAtomicDefaultInitializer<T extends AtomicType = AtomicType> extends RuntimeDefaultInitializer<T, CompiledAtomicDefaultInitializer<T>> {
+
+    public constructor (model: CompiledAtomicDefaultInitializer<T>, parent: RuntimeConstruct) {
+        super(model, parent);
+    }
+	
+    protected upNextImpl() {
+        // No initialization. Object has junk value.
+        let target = this.model.target.runtimeLookup(this);
+        this.observable.send("atomicObjectInitialized", this);
+        this.startCleanup();
+    }
+
+    public stepForwardImpl() {
+        // do nothing
+    }
+}
+
+export class ArrayDefaultInitializer extends DefaultInitializer {
+
+    public readonly target: ObjectEntity<BoundedArrayType>;
+    public readonly elementInitializers?: DefaultInitializer[];
+
+    public constructor(context: TranslationUnitContext, target: ObjectEntity<BoundedArrayType>) {
+        super(context);
+        
+        this.target = target;
+
+        // If it's an array of atomic types, do nothing.
+        let type = this.target.type;
+        if (type.elemType instanceof AtomicType) {
+            // Do nothing
+        }
+        else {
+            this.elementInitializers = [];
+            for(let i = 0; i < type.length; ++i){
+                let elemInit = DefaultInitializer.create(context, new ArraySubobjectEntity(this.target, i));
+                this.elementInitializers.push(elemInit);
+                this.attach(elemInit);
+                if (elemInit.notes.hasErrors) {
+                    this.addNote(CPPError.declaration.init.array_default_init(this));
+                    break;
+                }
+            }
+        }
+
+    }
+
+    public createRuntimeInitializer<T extends BoundedArrayType>(this: CompiledArrayDefaultInitializer<T>, parent: RuntimeConstruct) : RuntimeArrayDefaultInitializer<T>;
+    public createRuntimeInitializer<T extends ObjectType>(this: CompiledDefaultInitializer<T>, parent: RuntimeConstruct) : never;
+    public createRuntimeInitializer<T extends BoundedArrayType>(this: CompiledArrayDefaultInitializer<T>, parent: RuntimeConstruct) : RuntimeArrayDefaultInitializer<T> {
+        return new RuntimeArrayDefaultInitializer(this, parent);
+    }
+
+    public createDefaultOutlet(this: CompiledArrayDefaultInitializer, element: JQuery, parent?: ConstructOutlet) : ArrayDefaultInitializerOutlet {
+        return new ArrayDefaultInitializerOutlet(element, this, parent);
+    }
+
+    public explain(sim: Simulation, rtConstruct: RuntimeConstruct) {
+        let targetDesc = this.target.describe();
+        let targetType = this.target.type;
+        
+        if (targetType.length === 0) {
+            return {message: "No initialization is performed for " + (targetDesc.name || targetDesc.message) + "because the array has length 0."};
+        }
+        else if (targetType.elemType instanceof AtomicType) {
+            return {message: "No initialization will take place. The elements of " + (targetDesc.name || targetDesc.message) + " will have junk values." };
+        }
+        else {
+            return {message: "Each element of " + (targetDesc.name || targetDesc.message) + " will be default-initialized. For example, " +
+                this.elementInitializers![0].explain(sim, rtConstruct) };
+        }
+    }
+
+}
+
+export interface CompiledArrayDefaultInitializer<T extends BoundedArrayType = BoundedArrayType> extends ArrayDefaultInitializer, SuccessfullyCompiled {
+    readonly temporaryDeallocator?: CompiledTemporaryDeallocator; // to match CompiledPotentialFullExpression structure
+    readonly target: ObjectEntity<T>;
+    readonly elementInitializers?: CompiledDefaultInitializer<T["elemType"]>[];
+}
+
+export class RuntimeArrayDefaultInitializer<T extends BoundedArrayType = BoundedArrayType> extends RuntimeDefaultInitializer<T, CompiledArrayDefaultInitializer<T>> {
+
+    public readonly elementInitializers?: RuntimeDefaultInitializer<T["elemType"]>[];
+
+    private index = 0;
+
+    public constructor (model: CompiledArrayDefaultInitializer<T>, parent: RuntimeConstruct) {
+        super(model, parent);
+        if (this.model.elementInitializers) {
+            this.elementInitializers = this.model.elementInitializers.map((elemInit) => {
+                return elemInit.createRuntimeInitializer(this);
+            });
+        }
+    }
+	
+    protected upNextImpl() {
+        if (this.elementInitializers && this.index < this.elementInitializers.length) {
+            this.sim.push(this.elementInitializers[this.index++])
+        }
+        else {
+            let target = this.model.target.runtimeLookup(this);
+            this.observable.send("arrayObjectInitialized", this);
+            this.startCleanup();
+        }
+    }
+
+    public stepForwardImpl() {
+        // do nothing
+    }
+    
+}
+
+// export class ClassDefaultInitializer extends DefaultInitializer {
+
+//     public readonly target: ObjectEntity<ClassType>;
+//     public readonly ctor: ConstructorEntity?;
+//     public readonly ctorCall: MemberFunctionCall?;
+
+//     public constructor(context: TranslationUnitContext, target: ObjectEntity<ClassType>) {
+//         super(context);
+
+//         this.target = target;
+
+//         // Try to find default constructor. Not using lookup because constructors have no name.
+//         this.ctor = overloadResolution(target.type.cppClass.ctors, []);
+//         if (!this.ctor) {
+//             this.addNote(CPPError.declaration.init.no_default_constructor(this, this.target));
+//             return;
+//         }
+        
+//         //MemberFunctionCall args are: context, function to call, receiver, ctor args
+//         this.ctorCall = new MemberFunctionCall(context, this.ctor, this.target, []);
+//         this.attach(this.ctorCall);
+//         // this.args = this.ctorCall.args;
+//     }
+
+//     public createRuntimeInitializer<T extends ClassType>(this: CompiledClassDefaultInitializer<T>, parent: RuntimeConstruct) : RuntimeClassDefaultInitializer<T>;
+//     public createRuntimeInitializer<T extends ObjectType>(this: CompiledDefaultInitializer<T>, parent: RuntimeConstruct) : never;
+//     public createRuntimeInitializer<T extends ClassType>(this: CompiledClassDefaultInitializer<T>, parent: RuntimeConstruct) : RuntimeClassDefaultInitializer<T> {
+//         return new RuntimeClassDefaultInitializer(this, parent);
+//     }
+
+//     public explain(sim: Simulation, rtConstruct: RuntimeConstruct) {
+//         let targetDesc = this.target.describe();
+//         // TODO: what if there is an error that causes no ctor to be found/available
+//         return {message: (targetDesc.name || targetDesc.message) + " will be initialized using " + this.ctorCall.describe().message};
+//     }
+// }
+
+// export interface CompiledClassDefaultInitializer<T extends ClassType = ClassType> extends ClassDefaultInitializer, SuccessfullyCompiled {
+
+//     readonly target: ObjectEntity<T>;
+//     readonly ctor: ConstructorEntity<T>;
+//     readonly ctorCall: CompiledFunctionCall<VoidType, "prvalue">;
+// }
+
+// export class RuntimeClassDefaultInitializer<T extends ClassType = ClassType> extends RuntimeDefaultInitializer<T, CompiledClassDefaultInitializer<T>> {
+
+//     public readonly ctorCall: RuntimeFunctionCall<VoidType, "prvalue">;
+
+//     private index = "callCtor";
+    
+//     public constructor (model: CompiledClassDefaultInitializer<T>, parent: RuntimeConstruct) {
+//         super(model, parent);
+//         this.ctorCall = this.model.ctorCall.createRuntimeFunctionCall(this);
+//     }
+	
+//     protected upNextImpl() {
+//         if (this.index === "callCtor") {
+//             this.sim.push(this.ctorCall);
+//             this.index = "done";
+//         }
+//         else {
+//             let target = model.target.runtimeLookup(this);
+//             this.observable.send("initialized", target);
+//             this.startCleaningUp();
+//         }
+//     }
+
+//     public stepForwardImpl() {
+//         // do nothing
+//     }
+
+// }
+
+
+
+
+
+
+
+export interface DirectInitializerASTNode extends ASTNode {
+    construct_type: "direct_initializer";
+    args: ExpressionASTNode[];
+}
+
+
+export type DirectInitializerKind = "direct" | "copy";
+
+export abstract class DirectInitializer extends Initializer {
+
+    public static create(context: TranslationUnitContext, target: UnboundReferenceEntity, args: readonly Expression[], kind: DirectInitializerKind) : ReferenceDirectInitializer;
+    public static create(context: TranslationUnitContext, target: ObjectEntity<AtomicType>, args: readonly Expression[], kind: DirectInitializerKind) : AtomicDirectInitializer;
+    // public static create(context: TranslationUnitContext, target: ObjectEntity<BoundedArrayType>, args: readonly Expression[], kind: DirectInitializerKind) : ArrayDirectInitializer;
+    // public static create(context: TranslationUnitContext, target: ObjectEntity<ClassType>, args: readonly Expression[], kind: DirectInitializerKind) : ClassDirectInitializer;
+    public static create(context: TranslationUnitContext, target: ObjectEntity, args: readonly Expression[], kind: DirectInitializerKind) : DirectInitializer;
+    public static create(context: TranslationUnitContext, target: ObjectEntity | UnboundReferenceEntity, args: readonly Expression[], kind: DirectInitializerKind) : DirectInitializer {
+        if (!!(<UnboundReferenceEntity>target).bindTo) { // check for presence of bindTo to detect reference entities
+            return new ReferenceDirectInitializer(context, <UnboundReferenceEntity>target, args, kind);
+        }
+        else if (target.type instanceof AtomicType) {
+            return new AtomicDirectInitializer(context, <ObjectEntity<AtomicType>> target, args, kind);
+        }
+        else if (target.type instanceof BoundedArrayType) {
+            return new ArrayDirectInitializer(context, <ObjectEntity<BoundedArrayType>> target, args, kind);
+        }
+        // else if (target.type instanceof ClassType) {
+        //     return new ClassDirectInitializer(context, <ObjectEntity<ClassType>> target, args, kind);
+        // }
+        else{
+            return assertFalse();
+        }
+    }
+
+    public abstract readonly target: ObjectEntity | UnboundReferenceEntity;
+    public abstract readonly args: readonly Expression[];
+
+    public readonly kind: DirectInitializerKind;
+    
+    public constructor(context: TranslationUnitContext, kind: DirectInitializerKind) {
+        super(context);
+        this.kind = kind;
+    }
+
+    public abstract createRuntimeInitializer<T extends ObjectType>(this: CompiledDirectInitializer<T>, parent: RuntimeConstruct) : RuntimeDirectInitializer<T>;
+}
+
+
+export interface CompiledDirectInitializer<T extends ObjectType = ObjectType> extends DirectInitializer, SuccessfullyCompiled {
+    readonly temporaryDeallocator?: CompiledTemporaryDeallocator; // to match CompiledPotentialFullExpression structure
+    readonly target: ObjectEntity<T> | UnboundReferenceEntity<T>;
+    readonly args: readonly CompiledExpression[];
+}
+
+export abstract class RuntimeDirectInitializer<T extends ObjectType = ObjectType, C extends CompiledDirectInitializer<T> = CompiledDirectInitializer<T>> extends RuntimeInitializer<C> {
+
+    public abstract readonly args: readonly RuntimeExpression<T>[];
+    public abstract readonly arg?: RuntimeExpression<T>;
+
+    protected constructor (model: C, parent: RuntimeConstruct) {
+        super(model, parent);
+    }
+
+}
+
+
+export class ReferenceDirectInitializer extends DirectInitializer {
+
+    public readonly target: UnboundReferenceEntity;
+    public readonly args: readonly Expression[];
+    public readonly arg?: Expression;
+
+    public constructor(context: TranslationUnitContext, target: UnboundReferenceEntity, args: readonly Expression[], kind: DirectInitializerKind) {
+        super(context, kind);
+        this.target = target;
+        
+        assert(args.length > 0, "Direct initialization must have at least one argument. (Otherwise it should be a default initialization.)");
+        this.args = args;
+
+        // Note: It is ONLY ok to attach them all right away because no conversions are
+        // layered over the expressions for a reference initialization
+        args.forEach((a) => {this.attach(a);});
+
+        // Note: With a reference, no conversions are done
+        if (this.args.length > 1){
+            this.addNote(CPPError.declaration.init.referenceBindMultiple(this));
+            return;
+        }
+        
+        this.arg = this.args[0];
+        if (!this.arg.isWellTyped()) {
+            return;
+        }
+
+        let targetType = target.type;
+        if (!referenceCompatible(this.arg.type, targetType)) {
+            this.addNote(CPPError.declaration.init.referenceType(this, this.arg.type, targetType));
+        }
+        else if (this.arg.valueCategory === "prvalue" && !targetType.isConst){
+            this.addNote(CPPError.declaration.init.referencePrvalueConst(this));
+        }
+        else if (this.arg.valueCategory === "prvalue"){
+            this.addNote(CPPError.lobster.referencePrvalue(this));
+        }
+    }
+
+    public createRuntimeInitializer<T extends ObjectType>(this: CompiledReferenceDirectInitializer<T>, parent: RuntimeConstruct) : RuntimeReferenceDirectInitializer<T>;
+    public createRuntimeInitializer<T extends ObjectType>(this: CompiledDirectInitializer<T>, parent: RuntimeConstruct) : never;
+    public createRuntimeInitializer<T extends ObjectType>(this: any, parent: RuntimeConstruct) : RuntimeReferenceDirectInitializer<T> {
+        return new RuntimeReferenceDirectInitializer(<CompiledReferenceDirectInitializer<T>>this, parent);
+    }
+
+    public createDefaultOutlet(this: CompiledReferenceDirectInitializer, element: JQuery, parent?: ConstructOutlet) : ReferenceDirectInitializerOutlet {
+        return this.kind === "direct" ?
+            new ReferenceDirectInitializerOutlet(element, this, parent) :
+            new ReferenceCopyInitializerOutlet(element, this, parent);
+    }
+
+    public explain(sim: Simulation, rtConstruct: RuntimeConstruct) {
+        let targetDesc = this.target.describe();
+        let rhsDesc = this.args[0].describeEvalResult(0);
+        return {message: (targetDesc.name || targetDesc.message) + " will be bound to " + (rhsDesc.name || rhsDesc.message) + "."};
+    }
+}
+
+export interface CompiledReferenceDirectInitializer<T extends ObjectType = ObjectType> extends ReferenceDirectInitializer, SuccessfullyCompiled {
+    readonly temporaryDeallocator?: CompiledTemporaryDeallocator; // to match CompiledPotentialFullExpression structure
+    readonly target: UnboundReferenceEntity<T>;
+    readonly args: readonly CompiledExpression[];
+
+    // Note: Compilation of the initializer checks for reference compatibility, which should ensure
+    // that the expression actually has the same type T as the reference to be bound. (For subtypes
+    // that are reference compatible, this is fine, since T will still be ClassType for both.)
+    readonly arg: CompiledExpression<T, "lvalue">;
+}
+
+export class RuntimeReferenceDirectInitializer<T extends ObjectType = ObjectType> extends RuntimeDirectInitializer<T, CompiledReferenceDirectInitializer<T>> {
+    
+    public readonly args: readonly RuntimeExpression<T, "lvalue">[];
+    public readonly arg: RuntimeExpression<T, "lvalue">;
+
+    private alreadyPushed = false;
+
+    public constructor (model: CompiledReferenceDirectInitializer<T>, parent: RuntimeConstruct) {
+        super(model, parent);
+        this.arg = this.model.arg.createRuntimeExpression(this);
+        this.args = [this.arg];
+    }
+
+    protected upNextImpl() {
+        if (!this.alreadyPushed) {
+            this.sim.push(this.arg);
+            this.alreadyPushed = true;
+        }
+    }
+
+    // private notifyPassing() {
+    //     if (this.model.kind === "parameter") {
+    //         this.observable.send("passByReference",
+    //             {
+    //                 target: <PassByReferenceParameterEntity<T>>this.model.target,
+    //                 arg: this.arg
+    //             });
+    //     }
+    //     else if (this.model.kind === "return") {
+    //         this.observable.send("returnByReference",
+    //             {
+    //                 target: <ReturnByReferenceEntity<T>>this.model.target,
+    //                 arg: this.arg
+    //             });
+    //     }
+    // }
+    
+    public stepForwardImpl() {
+        this.model.target.bindTo(this, <CPPObject<T>>this.arg.evalResult);  //TODO not sure at all why this cast is necessary
+        // this.notifyPassing();
+        this.observable.send("referenceInitialized", this);
+        this.startCleanup();
+    }
+}
+
+export class AtomicDirectInitializer extends DirectInitializer {
+
+    public readonly target: ObjectEntity<AtomicType>;
+    public readonly args: readonly Expression[];
+    public readonly arg?: Expression;
+
+    public constructor(context: TranslationUnitContext, target: ObjectEntity<AtomicType>, args: readonly Expression[], kind: DirectInitializerKind) {
+        super(context, kind);
+        
+        this.target = target;
+        
+        let targetType = target.type;
+
+        assert(args.length > 0, "Direct initialization must have at least one argument. (Otherwise it should be a default initialization.)");
+
+        if (args.length > 1){
+            this.attachAll(this.args = args);
+            this.addNote(CPPError.declaration.init.scalar_args(this, targetType));
+            return;
+        }
+        
+        let arg = args[0];
+
+        //Attempt standard conversion to declared type, including lvalue to rvalue conversions
+        if (!arg.isWellTyped()) {
+            this.args = args;
+            this.attach(this.arg = arg); // only need to attach this one, because we're guaranteed args.length === 1 at this point
+            return;
+        }
+
+        let typedArg = standardConversion(arg, targetType);
+        this.args = [typedArg];
+        this.attach(this.arg = typedArg);
+
+        if (!sameType(typedArg.type, targetType)) {
+            this.addNote(CPPError.declaration.init.convert(this, typedArg.type, targetType));
+        }
+        
+        // TODO: need to check that the arg is a prvalue
+        
+        
+    }
+
+    public createRuntimeInitializer<T extends AtomicType>(this: CompiledAtomicDirectInitializer<T>, parent: RuntimeConstruct) : RuntimeAtomicDirectInitializer<T>;
+    public createRuntimeInitializer<T extends ObjectType>(this: CompiledDirectInitializer<T>, parent: RuntimeConstruct) : never;
+    public createRuntimeInitializer<T extends AtomicType>(this: any, parent: RuntimeConstruct) : RuntimeAtomicDirectInitializer<T> {
+        return new RuntimeAtomicDirectInitializer(<CompiledAtomicDirectInitializer<T>>this, parent);
+    }
+
+    public createDefaultOutlet(this: CompiledAtomicDirectInitializer, element: JQuery, parent?: ConstructOutlet) : AtomicDirectInitializerOutlet {
+        return this.kind === "direct" ?
+            new AtomicDirectInitializerOutlet(element, this, parent) :
+            new AtomicCopyInitializerOutlet(element, this, parent);
+    }
+
+    // TODO; change explain everywhere to be separate between compile time and runtime constructs
+    public explain(sim: Simulation, rtConstruct: RuntimeConstruct) {
+        let targetDesc = this.target.runtimeLookup(rtConstruct).describe();
+        let rhsDesc = this.args[0].describeEvalResult(0);
+        return {message: (targetDesc.name || targetDesc.message) + " will be initialized with " + (rhsDesc.name || rhsDesc.message) + "."};
+    }
+}
+
+export interface CompiledAtomicDirectInitializer<T extends AtomicType = AtomicType> extends AtomicDirectInitializer, SuccessfullyCompiled {
+    readonly temporaryDeallocator?: CompiledTemporaryDeallocator; // to match CompiledPotentialFullExpression structure
+    readonly target: ObjectEntity<T>;
+    readonly args: readonly CompiledExpression[];
+    readonly arg: CompiledExpression<T, "prvalue">;
+}
+
+export class RuntimeAtomicDirectInitializer<T extends AtomicType = AtomicType> extends RuntimeDirectInitializer<T, CompiledAtomicDirectInitializer<T>> {
+
+    public readonly args: readonly RuntimeExpression<T, "prvalue">[];
+    public readonly arg: RuntimeExpression<T, "prvalue">;
+
+    private alreadyPushed = false;
+
+    public constructor (model: CompiledAtomicDirectInitializer<T>, parent: RuntimeConstruct) {
+        super(model, parent);
+        this.arg = this.model.arg.createRuntimeExpression(this);
+        this.args = [this.arg];
+    }
+
+    protected upNextImpl() {
+        if (!this.alreadyPushed) {
+            this.sim.push(this.arg);
+            this.alreadyPushed = true;
+        }
+    }
+
+    // private notifyPassing() {
+    //     if (this.model.kind === "parameter") {
+    //     }
+    //     else if (this.model.kind === "return") {
+    //         this.observable.send("returnByAtomicValue",
+    //             {
+    //                 target: <ReturnObjectEntity<T>>this.model.target,
+    //                 arg: this.arg
+    //             });
+    //     }
+    // }
+
+    public stepForwardImpl() {
+        let target = this.model.target.runtimeLookup(this);
+        target.writeValue(this.arg.evalResult);
+        this.observable.send("atomicObjectInitialized", this);
+        // this.notifyPassing();
+        this.startCleanup();
+    }
+}
+
+
+/**
+ * Note: Only allowed use is to initialize a char array from a string literal, but this can readily be
+ * created in the course of compiling a program if the code attempts to directly initialize an array. That's
+ * desirable, because this class will give the appropriate error messages if it's anything other than a
+ * char array initialized from a string literal.
+ */
+export class ArrayDirectInitializer extends DirectInitializer {
+
+    public readonly target: ObjectEntity<BoundedArrayType>;
+    public readonly args: readonly Expression[];
+    public readonly arg?: StringLiteralExpression;
+
+    public constructor(context: TranslationUnitContext, target: ObjectEntity<BoundedArrayType>, args: readonly Expression[], kind: "direct" | "copy") {
+        super(context, kind);
+        
+        this.target = target;
+        this.args = args;
+        args.forEach((a) => {this.attach(a);});
+        
+        // TS type system ensures target is array type, but need to check element type and that args are a single string literal
+        let targetType = target.type;
+        let firstArg = args[0];
+        if (targetType.elemType.isType(Char) && args.length === 1 && firstArg.isStringLiteralExpression()) {
+            this.arg = firstArg;
+            
+            if (firstArg.type.length > targetType.length){
+                this.addNote(CPPError.declaration.init.stringLiteralLength(this, firstArg.type.length, targetType.length));
+            }
+        }
+        else {
+            this.addNote(CPPError.declaration.init.array_string_literal(this, targetType));
+        }
+    }
+
+    public createRuntimeInitializer(this: CompiledArrayDirectInitializer, parent: RuntimeConstruct) : RuntimeArrayDirectInitializer;
+    public createRuntimeInitializer<T extends ObjectType>(this: CompiledDirectInitializer<T>, parent: RuntimeConstruct) : never;
+    public createRuntimeInitializer(this: any, parent: RuntimeConstruct) : RuntimeArrayDirectInitializer {
+        return new RuntimeArrayDirectInitializer(this, parent);
+    }
+
+    public createDefaultOutlet(this: CompiledAtomicDirectInitializer, element: JQuery, parent?: ConstructOutlet) : AtomicDirectInitializerOutlet {
+        return this.kind === "direct" ?
+            new AtomicDirectInitializerOutlet(element, this, parent) :
+            new AtomicCopyInitializerOutlet(element, this, parent);
+    }
+
+    // TODO; change explain everywhere to be separate between compile time and runtime constructs
+    public explain(sim: Simulation, rtConstruct: RuntimeConstruct) {
+        let targetDesc = this.target.runtimeLookup(rtConstruct).describe();
+        let rhsDesc = this.args[0].describeEvalResult(0);
+        return {message: (targetDesc.name || targetDesc.message) + " (a character array) will be initialized from the string literal " + rhsDesc + ". Remember that a null character is automatically appended!"};
+    }
+}
+
+export interface CompiledArrayDirectInitializer extends ArrayDirectInitializer, SuccessfullyCompiled {
+    readonly temporaryDeallocator?: CompiledTemporaryDeallocator; // to match CompiledPotentialFullExpression structure
+    readonly target: ObjectEntity<BoundedArrayType<Char>>;
+    readonly args: readonly CompiledStringLiteralExpression[];
+    readonly arg: CompiledStringLiteralExpression;
+}
+
+export class RuntimeArrayDirectInitializer extends RuntimeDirectInitializer<BoundedArrayType<Char>, CompiledArrayDirectInitializer> {
+
+    public readonly arg: RuntimeStringLiteralExpression;
+    public readonly args: readonly RuntimeStringLiteralExpression[];
+
+    private alreadyPushed = false;
+
+    public constructor (model: CompiledArrayDirectInitializer, parent: RuntimeConstruct) {
+        super(model, parent);
+        this.arg = this.model.arg.createRuntimeExpression(this);
+        this.args = [this.arg];
+    }
+
+    protected upNextImpl() {
+        if (!this.alreadyPushed) {
+            this.sim.push(this.arg);
+            this.alreadyPushed = true;
+        }
+    }
+
+    public stepForwardImpl() {
+        
+        let target = this.model.target.runtimeLookup(this);
+        var charsToWrite = this.arg.evalResult.rawValue();
+
+        // pad with zeros
+        while (charsToWrite.length < target.type.length) {
+            charsToWrite.push(Char.NULL_CHAR);
+        }
+
+        let arrayElemSubobjects = target.getArrayElemSubobjects();
+
+        // should be true if compilation was successful
+        assert(charsToWrite.length == arrayElemSubobjects.length);
+
+        charsToWrite.forEach((c, i) => arrayElemSubobjects[i].writeValue(new Value(c, Char.CHAR)));
+
+        this.observable.send("initialized", target);
+        this.startCleanup();
+    }
+}
+
+
+// export class ClassDirectInitializer extends DirectInitializer {
+
+//     public readonly target: ObjectEntity<ClassType>;
+//     public readonly args: readonly Expression[];
+
+//     public readonly ctor: ConstructorEntity?;
+//     public readonly ctorCall: MemberFunctionCall?;
+
+//     public constructor(context: TranslationUnitContext, target: ObjectEntity<ClassType>, args: readonly Expression[]) {
+//         super(context);
+        
+//         this.target = target;
+        
+//         let targetType = target.type;
+
+//         // Need to select constructor, so have to compile auxiliary arguments
+//         let {ctor, problems} = overloadResolution(targetType.cppClass.ctors, args);
+
+//         if (ctor) {
+//             this.ctor = ctor;
+//             this.args = args;
+//             this.ctorCall = new FunctionCall(context, ctor, args, this.target);
+//             this.attach(this.ctorCall);
+//             // Note: in the case a suitable function call can be constructed, arguments are not
+//             // attached here since they are attached under the function call.
+//         }
+//         else {
+//             this.addNote(CPPError.declaration.init.matching_constructor(this, this.target,
+//                 args.map(function (arg) {return arg.type;})));
+//             this.attachAll(this.args = args);
+//             return;
+//         }
+
+        
+//     }
+
+//     public createRuntimeInitializer<T extends ClassType>(this: CompiledClassDirectInitializer<T>, parent: RuntimeConstruct) : RuntimeClassDirectInitializer<T>;
+//     public createRuntimeInitializer<T extends ObjectType>(this: CompiledDirectInitializer<T>, parent: RuntimeConstruct) : never;
+//     public createRuntimeInitializer<T extends ClassType>(this: any, parent: RuntimeConstruct) : RuntimeClassDirectInitializer<T> {
+//         return new RuntimeClassDirectInitializer(<CompiledClassDirectInitializer<T>>this, parent);
+//     }
+
+//     // TODO; change explain everywhere to be separate between compile time and runtime constructs
+//     public explain(sim: Simulation, rtConstruct: RuntimeConstruct) {
+//         let targetDesc = this.target.describe();
+//         // TODO: what if there is an error that causes no ctor to be found/available
+//         return {message: (targetDesc.name || targetDesc.message) + " will be initialized using " + this.ctorCall.describe().message};
+//     }
+// }
+
+// export interface CompiledClassDirectInitializer<T extends ClassType> extends ClassDirectInitializer, SuccessfullyCompiled {
+    
+    
+//     readonly target: ObjectEntity<T>;
+//     readonly args: readonly Expression[];
+
+//     readonly ctor: ConstructorEntity<T>;
+//     readonly ctorCall: CompiledFunctionCall<VoidType, "prvalue">;
+// }
+
+// export class RuntimeClassDirectInitializer<T extends ClassType> extends RuntimeDirectInitializer<T, CompiledClassDirectInitializer<T>> {
+    
+//     public readonly ctorCall: RuntimeFunctionCall<VoidType, "prvalue">;
+
+//     private index = "callCtor";
+
+//     public constructor (model: CompiledClassDirectInitializer<T>, parent: RuntimeConstruct) {
+//         super(model, parent);
+//         this.ctorCall = this.model.ctorCall.createRuntimeFunctionCall(this);
+//     }
+
+//     protected upNextImpl() {
+//         if (this.index === "callCtor") {
+//             this.sim.push(this.ctorCall);
+//             this.index = "done";
+//         }
+//         else {
+//             target = this.model.target.runtimeLookup(this);
+//             this.observable.send("initialized", target);
+//             this.startCleaningUp();
+//         }
+//     }
+
+//     public stepForwardImpl() {
+//         // do nothing
+//     }
+// }
+
+
+
+export interface CopyInitializerASTNode extends ASTNode {
+    construct_type: "copy_initializer";
+    args: ExpressionASTNode[];
+}
+
+// TODO: These should really be "class aliases" rather than derived classes, however
+// it doesn't seem like Typescript has any proper mechanism for this.
+// export abstract class CopyInitializer extends DirectInitializer { };
+// export interface CompiledCopyInitializer<T extends ObjectType = ObjectType> extends CompiledDirectInitializer<T> { };
+// export abstract class RuntimeCopyInitializer extends RuntimeDirectInitializer { };
+
+// export class ReferenceCopyInitializer extends ReferenceDirectInitializer { };
+// export interface CompiledReferenceCopyInitializer<T extends ObjectType = ObjectType> extends CompiledReferenceDirectInitializer<T> { };
+// export class RuntimeReferenceCopyInitializer extends RuntimeReferenceDirectInitializer { };
+
+// export class AtomicCopyInitializer extends AtomicDirectInitializer { };
+// export interface CompiledAtomicCopyInitializer<T extends AtomicType = AtomicType> extends CompiledAtomicDirectInitializer<T> { };
+// export class RuntimeAtomicCopyInitializer extends RuntimeAtomicDirectInitializer { };
+// export class ArrayCopyInitializer extends ArrayDirectInitializer { };
+// export class RuntimeArrayCopyInitializer extends RuntimeArrayDirectInitializer { };
+// export class ClassCopyInitializer extends ClassDirectInitializer { };
+// export class RuntimeClassCopyInitializer extends RuntimeClassDirectInitializer { };
+
+
+
+
+// /**
+//  * Note: only use is in implicitly defined copy constructor
+//  */
+// export class ArrayMemberInitializer extends Initializer {
+
+//      // Note: this are not MemberSubobjectEntity since they might need to apply to a nested array inside an array member
+//     public readonly target: ObjectEntity<BoundedArrayType>;
+//     public readonly otherMember: ObjectEntity<BoundedArrayType>;
+    
+//     public readonly elementInitializers: DirectInitializer[] = [];
+
+//     public constructor(context: TranslationUnitContext, target: ObjectEntity<BoundedArrayType>,
+//                        otherMember: ObjectEntity<BoundedArrayType>) {
+//         super(context);
+        
+//         this.target = target;
+//         this.otherMember = otherMember;
+//         let targetType = target.type;
+
+//         for(let i = 0; i < targetType.length; ++i) {
+//             let elemInit;
+//             // COMMENTED BELOW BECAUSE MULTIDIMENSIONAL ARRAYS ARE NOT ALLOWED
+//             // if (targetType.elemType instanceof BoundedArrayType) {
+//             //     elemInit = new ArrayMemberInitializer(context,
+//             //         new ArraySubobjectEntity(target, i),
+//             //         new ArraySubobjectEntity(<ObjectEntity<BoundedArrayType<BoundedArrayType>>>otherMember, i));
+//             // }
+//             // else {
+//                 elemInit = DirectInitializer.create(context,
+//                     new ArraySubobjectEntity(target, i),
+//                     [new EntityExpression(context, new ArraySubobjectEntity(otherMember, i))]);
+//             // }
+
+//             this.elementInitializers.push(elemInit);
+//             this.attach(elemInit);
+
+//             if(elemInit.hasErrors) {
+//                 this.addNote(CPPError.declaration.init.array_direct_init(this));
+//                 break;
+//             }
+//         }
+        
+//     }
+
+//     public createRuntimeInitializer(this: CompiledArrayMemberInitializer, parent: RuntimeConstruct) {
+//         return new RuntimeArrayMemberInitializer(this, parent);
+//     }
+
+//     public explain(sim: Simulation, rtConstruct: RuntimeConstruct) : Explanation {
+//         let targetDesc = this.target.describe();
+//         let targetType = this.target.type;
+//         let otherMemberDesc = this.otherMember.describe();
+        
+//         if (targetType.length === 0) {
+//             return {message: "No initialization is performed for " + (targetDesc.name || targetDesc.message) + "because the array has length 0."};
+//         }
+//         else {
+//             return {message: "Each element of " + (targetDesc.name || targetDesc.message) + " will be default-initialized with the value of the"
+//                 + "corresponding element of " + (otherMemberDesc.name || otherMemberDesc.message) + ". For example, " +
+//                 this.elementInitializers[0].explain(sim, rtConstruct) };
+//         }
+//     }
+// }
+
+// export interface CompiledArrayMemberInitializer extends ArrayMemberInitializer, SuccessfullyCompiled {
+//     readonly elementInitializers: CompiledDirectInitializer[];
+// }
+
+// export class RuntimeArrayMemberInitializer extends RuntimeInitializer<CompiledArrayMemberInitializer> {
+
+//     public readonly elementInitializers: RuntimeDirectInitializer[];
+
+//     private index = 0;
+
+//     public constructor (model: CompiledArrayMemberInitializer, parent: RuntimeConstruct) {
+//         super(model, parent);
+//         this.elementInitializers = this.model.elementInitializers.map((elemInit) => {
+//             return elemInit.createRuntimeInitializer(this);
+//         });
+//     }
+	
+//     protected upNextImpl() {
+//         if (this.elementInitializers && this.index < this.elementInitializers.length) {
+//             this.sim.push(this.elementInitializers[this.index++])
+//         }
+//         else {
+//             target = this.model.target.runtimeLookup(this);
+//             this.observable.send("initialized", target);
+//             this.startCleaningUp();
+//         }
+//     }
+
+//     public stepForwardImpl() {
+//         // do nothing
+//     }
+// }
+
+
+
+
+
+// export var ParameterInitializer = CopyInitializer.extend({
+//     _name : "ParameterInitializer",
+
+//     explain : function(sim: Simulation, rtConstruct: RuntimeConstruct){
+//         var exp = ParameterInitializer._parent.explain.apply(this, arguments);
+//         exp.message = exp.message + "\n\n(Parameter passing is done by copy-initialization.)";
+//         return exp;
+//     }
+// });
+
+// export var ReturnInitializer = CopyInitializer.extend({
+//     _name : "ReturnInitializer",
+
+//     stepForward : function(sim: Simulation, rtConstruct: RuntimeConstruct) {
+
+//         // Need to handle return-by-reference differently, since there is no actual reference that
+//         // gets bound. (The runtimeLookup for the return entity would yield null). Instead, we just
+//         // set the return object for the enclosing function to the evaluated argument (which should
+//         // have yielded an object).
+//         if (isA(this.entity.type, Types.Reference)) {
+//             inst.containingRuntimeFunction().setReturnValue(inst.childInstances.args[0].evalResult);
+//             this.done(sim, inst);
+//             return;
+//         }
+
+//         return ReturnInitializer._parent.stepForward.apply(this, arguments);
+//     }
+// });
+
+// export var MemberInitializer = DirectInitializer.extend({
+//     _name : "MemberInitializer",
+//     isMemberInitializer: true
+// });
+
+// export var DefaultMemberInitializer = DefaultInitializer.extend({
+//     _name : "DefaultMemberInitializer",
+//     isMemberInitializer: true
+// });
+
+// export var NewDirectInitializer = DirectInitializer.extend({
+//     _name : "NewDirectInitializer",
+//     i_runtimeConstructClass : RuntimeNewInitializer
+// });
+
+
+// export var NewDefaultInitializer = DefaultInitializer.extend({
+//     _name : "NewDefaultInitializer",
+//     i_runtimeConstructClass : RuntimeNewInitializer
+// });
+
+
+export interface InitializerListASTNode extends ASTNode {
+    construct_type: "initializer_list";
+    args: ExpressionASTNode[];
+}
+
+// export var InitializerList = CPPConstruct.extend({
+//     _name : "InitializerList",
+//     init: function(ast, context) {
+//         this.initParent(ast, context);
+//         this.initializerListLength = ast.args.length;
+//     },
+//     compile : function(entity){
+//         assert(entity, "Initializer context must specify entity to be initialized!");
+//         this.i_entityToInitialize = entity;
+//         var ast = this.ast;
+//         var type = this.i_entityToInitialize.type;
+
+//         if (!isA(type, Types.Array)){
+//             this.addNote(CPPError.declaration.init.list_array(this));
+//         }
+//         else if (type.length !== ast.args.length){
+//             this.addNote(CPPError.declaration.init.list_length(this, type.length));
+//         }
+
+//         if (this.hasErrors()){ return; }
+
+//         var list = ast.args;
+//         //this.initializerList = [];
+//         this.i_childrenToExecute = [];
+//         for(var i = 0; i < list.length; ++i){
+//             var initListElem = this["arg"+i] = this.i_createAndCompileChildExpr(list[i], type.elemType);
+//             this.i_childrenToExecute.push("arg"+i);
+
+//             if(!sameType(initListElem.type, type.elemType)){
+//                 this.addNote(CPPError.declaration.init.convert(initListElem, initListElem.type, type.elemType));
+//             }
+//             else if (initListElem.isNarrowingConversion){
+//                 // TODO: as of now, still need to add code that identifies certain conversions as narrowing
+//                 this.addNote(CPPError.declaration.init.list_narrowing(initListElem, initListElem.from.type, type.elemType));
+//             }
+//             //this.initializerList.push(initListElem);
+//         }
+
+//         return;
+//     },
+
+//     stepForward : function(sim: Simulation, rtConstruct: RuntimeConstruct){
+//         if (inst.index !== "afterChildren"){
+//             return;
+//         }
+//         var obj = this.i_entityToInitialize.runtimeLookup(sim, inst);
+
+//         var arr = [];
+//         for(var i = 0; i < this.initializerListLength; ++i){
+//             arr[i] = inst.childInstances["arg"+i].evalResult.getValue();
+//         }
+//         obj.writeValue(arr);
+
+//         inst.index = "done";
+//         this.done(sim, inst);
+//     }
+// });