import { registerLibraryHeader, SourceFile } from "../core/Program";
import { MemberSubobject, CPPObject } from "../core/objects";
import { Int, Char, PointerType, BoundedArrayType, CompleteObjectType, ReferenceType, CompleteClassType, ArrayPointerType, Size_t, VoidType, PotentiallyCompleteClassType, Bool, isArrayPointerType, Double } from "../core/types";
import { runtimeObjectLookup, VariableEntity, LocalVariableEntity, LocalObjectEntity, LocalReferenceEntity } from "../core/entities";
import { Value } from "../core/runtimeEnvironment";
import { SimulationEvent } from "../core/Simulation";
import { registerOpaqueExpression, RuntimeOpaqueExpression, OpaqueExpressionImpl, lookupTypeInContext, getLocal } from "../core/opaqueExpression";
import { ExpressionContext } from "../core/constructs";
import { assert } from "../util/util";
import { Expression, RuntimeExpression } from "../core/expressionBase";
import { nth } from "lodash";


function extractCharsFromCString(rt: RuntimeExpression, ptrValue: Value<PointerType<Char>>, nToCopy?: Value<Int>, generateEvents: boolean = true) {
    let sim = rt.sim;
    let ptrType = ptrValue.type;

    if (PointerType.isNull(ptrValue.rawValue)) {
        generateEvents && sim.eventOccurred(SimulationEvent.UNDEFINED_BEHAVIOR, "Oops, the char* you're using was null. This results in undefined behavior.");
        return {charValues: [], validLength: false};
    }

    let charValuesToCopy : Value<Char>[] = [];
    let outOfBounds = false;
    let seenInvalidChar = false;

    let c = sim.memory.dereference(ptrValue).getValue();
    // Copy in-bounds characters until null char or limit
    while ((!nToCopy || nToCopy.rawValue > 0) && ptrType.isValueDereferenceable(ptrValue.rawValue) && !Char.isNullChar(c)) {
        if (!c.isValid) {
            seenInvalidChar = true;
        }
        charValuesToCopy.push(seenInvalidChar ? c.invalidated() : c);
        ptrValue = ptrValue.pointerOffset(new Value(1, Int.INT));
        c = sim.memory.dereference(ptrValue).getValue();
        nToCopy = nToCopy?.subRaw(1);
    }

    if (!ptrType.isValueDereferenceable(ptrValue.rawValue)) {
        // We stopped previously because the pointer was no longer safely dereferenceable, so
        // now we'll go ahead and let the pointer keep going, but stop it after a while to prevent
        // an infinite loop.
        outOfBounds = true;
        let count = 0;
        let limit = 100;
        while (count < limit && !Char.isNullChar(c)) {
            // invalidate c here since even if was a valid char value, the fact we got this particular
            // value is a coincidence because we were off the end of an arary in no man's land
            charValuesToCopy.push(c.invalidated());
            ptrValue = ptrValue.pointerOffset(new Value(1, Int.INT));
            c = sim.memory.dereference(ptrValue).getValue();
            ++count;
        }

        if (!isArrayPointerType(ptrType)) {
            if (count === limit) {
                generateEvents && sim.eventOccurred(SimulationEvent.UNDEFINED_BEHAVIOR, "Oops, that char* wasn't pointing into an array, which means you get undefined behavior with the pointer running off through random memory. I let it go for a while, but stopped it after copying " + limit + " junk values.");
            }
            else if (count > 0) {
                generateEvents && sim.eventOccurred(SimulationEvent.UNDEFINED_BEHAVIOR, "Oops, that char* wasn't pointing into an array, which means you get undefined behavior with the pointer running off through random memory. It looks like it happened to hit a null byte in memory and stopped " + count + " characters past the end of the array.");
            }
            else {
                generateEvents && sim.eventOccurred(SimulationEvent.UNDEFINED_BEHAVIOR, "Oops, that char* wasn't pointing into an array, which means you get undefined behavior with the pointer running off through random memory. Somehow you got lucky and the first random thing it hit was a null byte, which stopped it. Don't count on this.");
            }
        }
        else {
            if (count === limit) {
                generateEvents && sim.eventOccurred(SimulationEvent.UNDEFINED_BEHAVIOR, "I was trying to read from an array through that char*, but it ran off the end of the array before finding a null character! I let it run through memory for a while, but stopped it after copying " + limit + " junk values.");
            }
            else if (count > 0) {
                generateEvents && sim.eventOccurred(SimulationEvent.UNDEFINED_BEHAVIOR, "I was trying to read from an array through that char*, but it ran off the end of the array before finding a null character! It looks like it happened to hit a null byte in memory and stopped " + count + " characters past the end of the array.");
            }
            else {
                generateEvents && sim.eventOccurred(SimulationEvent.UNDEFINED_BEHAVIOR, "I was trying to read from an array through that char*, but it ran off the end of the array before finding a null character! Somehow you got lucky and the first random thing it hit was a null byte, which stopped it. Don't count on this.");
            }
        }
    }
    else {
        if (!isArrayPointerType(ptrType)) {
            generateEvents && sim.eventOccurred(SimulationEvent.UNDEFINED_BEHAVIOR, "Oops, that char* wasn't pointing into an array, which can lead to undefined behavior.");
        }
    }

    // Use the null char we found or a synthetic (invalid) one for the last thing to copy
    if (!outOfBounds && Char.isNullChar(c)) {
        charValuesToCopy.push(c);
    }
    else {
        charValuesToCopy.push(Char.NULL_CHAR.invalidated());
    }

    return {charValues: charValuesToCopy, validLength: !seenInvalidChar && !outOfBounds && (!nToCopy || nToCopy.isValid)};
};

function copyFromCString(rt: RuntimeExpression, str: CPPObject<CompleteClassType>, charsToCopy: readonly Value<Char>[], validLength: boolean = true) {
    
    // If something was uncertain that could have affected the length, invalidate capacity/size
    getCapacity(str).writeValue(new Value(charsToCopy.length, Int.INT, validLength));
    getSize(str).writeValue(new Value(charsToCopy.length-1, Int.INT, validLength));

    allocateNewArray(rt, str, charsToCopy.length, charsToCopy);
}

// var resizeStrang = function(sim: Simulation, rtConstruct: RuntimeConstruct, n, c) {
//     var rec = ReceiverEntity.instance(this.containingFunction().receiverType).runtimeLookup(sim, inst);
//     var rawSize = rec.getMemberSubobject("_size").rawValue();
//     var rawCapacity = rec.getMemberSubobject("_capacity").rawValue();

//     if (!n.isValueValid()) {
//         rec.invalidate();
//     }


//     var rawN = n.rawValue();
//     if (rawN == rawSize) {
//         // right size already, do nothing
//     }
//     else if (rawN < rawSize) {
//         // We want less, so just change size variable
//     }
//     else if (rawN < rawCapacity) {
//         // We want more, and we have enough capacity (for n chars plus null char)
//         var arrObj = sim.memory.dereference(rec.getMemberSubobject("data_ptr")).arrObj;
//         for(var i = rawSize; i < rawN; ++i) {
//             arrObj.getArrayElemSubobject(i).writeValue(c);
//         }

//         // add null char
//         arrObj.getArrayElemSubobject(rawN).writeValue(Value.instance(Types.Char.NULL_CHAR, Types.Char.instance()));

//     }
//     else {
//         // We want more, but don't have enough capacity. make new array
//         var arrObj = sim.memory.dereference(rec.getMemberSubobject("data_ptr")).arrObj;

//         var charsToCopy = [];
//         var i = 0;
//         for( ; i < rawSize; ++i) {
//             charsToCopy.push(arrObj.getArrayElemSubobject(i));
//         }
//         for( ; i < rawN; ++i) {
//             charsToCopy.push(c);
//         }

//         // add a null char
//         charsToCopy.push(Value.instance(Types.Char.NULL_CHAR, Types.Char.instance()));

//         var rec = ReceiverEntity.instance(this.containingFunction().receiverType).runtimeLookup(sim, inst);
//         rec.getMemberSubobject("_capacity").writeValue(n.plus(1));

//         // deep copy the array
//         var arrObj = DynamicObject.instance(Types.Array.instance(Types.Char.instance(), charsToCopy.length));
//         sim.memory.heap.allocateNewObject(arrObj);
//         arrObj.writeValue(charsToCopy);

//         // delete old array
//         deleteHeapArray(sim, inst, rec.getMemberSubobject("data_ptr"));

//         // store pointer to new array
//         var addr = Value.instance(arrObj.address, Types.ArrayPointer.instance(arrObj));
//         this.blockScope.requiredLookup("data_ptr").runtimeLookup(sim, inst).writeValue(addr);


//     }
//     // else do nothing since it was the right length to start with

//     // actually update the size
//     rec.getMemberSubobject("_size").writeValue(n);
// };

// var replaceStrangArrayWith = function(sim: Simulation, rtConstruct: RuntimeConstruct, contents) {

//     var rec = ReceiverEntity.instance(this.containingFunction().receiverType).runtimeLookup(sim, inst);

//     // delete old array
//     deleteHeapArray(sim, inst, rec.getMemberSubobject("data_ptr"));

//     // set regular members
//     rec.getMemberSubobject("_capacity").writeValue(contents.length + 1);
//     rec.getMemberSubobject("_size").writeValue(contents.length);

//     // make new array for the new contents and null char
//     var arrObj = DynamicObject.instance(Types.Array.instance(Types.Char.instance(), contents.length + 1));
//     sim.memory.heap.allocateNewObject(arrObj);
//     arrObj.writeValue(contents.concat([Value.instance(Types.Char.NULL_CHAR, Types.Char.instance())]));

//     // store pointer to new array
//     var addr = Value.instance(arrObj.address, Types.ArrayPointer.instance(arrObj));
//     rec.getMemberSubobject("data_ptr").writeValue(addr);

// };

const initialStrangCapacity = 8;

registerLibraryHeader("string",
    new SourceFile("string.h",
`

class ostream {};
class istream {};

class string {
private:
    size_t _size;
    size_t _capacity;
    char * data_ptr;
public:
    string() {
        @string::string_default;
    }

    string(const string &other) {
        @string::string_copy;
    }

    // string(const string &other, size_t pos, size_t len) {
    //     @string::string_substring_1;
    // }

    // string(const string &other, size_t pos) {
    //     @string::string_substring_2;
    // }

    string(const char *cstr) {
        @string::string_cstring;
    }

    string(const char *cstr, size_t n) {
        @string::string_cstring_n;
    }

    string(size_t n, char c) {
        @string::string_fill;
    }

    ~string() {
        @string::~string;
    }

    string &operator=(const string &rhs) {
        return @string::operator=_string;
    }

    string &operator=(const char *cstr) {
        return @string::operator=_cstring;
    }

    string &operator=(char c) {
        return @string::operator=_char;
    }

    string &operator+=(const string &rhs) {
        return @string::operator+=_string;
    }

    string &operator+=(const char *cstr) {
        return @string::operator+=_cstring;
    }

    string &operator+=(char c) {
        return @string::operator+=_char;
    }

    // void begin() @library_unsupported;
    // void end() @library_unsupported;
    // void rbegin() @library_unsupported;
    // void rend() @library_unsupported;
    // void cbegin() const @library_unsupported;
    // void cend() const @library_unsupported;
    // void crbegin() const @library_unsupported;
    // void crend() const @library_unsupported;

    size_t size() const {
        return @string::size;
    }

    size_t length() const {
        return @string::length;
    }
    
    // size_t max_size() const @library_unsupported;

    // void resize(size_t n, char c) {
    //     @string::resize_1;
    // }

    // void resize(size_t n) {
    //     @string::resize_2;
    // }

    size_t capacity() const {
        return @string::capacity;
    }

    // void reserve() @library_unsupported;
    // void reserve(size_t n) @library_unsupported;

    void clear() {
        @string::clear;
    }

    bool empty() const {
        return @string::empty;
    }

    // void shrink_to_fit() @library_unsupported;

    char &operator[](size_t pos) {
        return @string::operator[];
    }

    const char &operator[](size_t pos) const {
        return @string::operator[]_const;
    }

    char &at(size_t pos) {
        return @string::at;
    }

    const char &at(size_t pos) const {
        return @string::at_const;
    }

    char &front(size_t pos) {
        return @string::front;
    }

    const char &front(size_t pos) const {
        return @string::front_const;
    }
};

string operator+(const string &left, const string &right) {
    @operator+_string_string;
}

string operator+(const string &str, const char *cstr) {
    @operator+_string_cstring;
}

string operator+(const char *cstr, const string &str) {
    @operator+_cstring_string;
}

string operator+(const string &str, char c) {
    @operator+_string_char;
}

string operator+(char c, const string &str) {
    @operator+_char_string;
}

bool operator==(const string &left, const string &right) {
    return @operator==_string_string;
}

bool operator!=(const string &left, const string &right) {
    return @operator!=_string_string;
}

bool operator<(const string &left, const string &right) {
    return @operator<_string_string;
}

bool operator<=(const string &left, const string &right) {
    return @operator<=_string_string;
}

bool operator>(const string &left, const string &right) {
    return @operator>_string_string;
}

bool operator>=(const string &left, const string &right) {
    return @operator>=_string_string;
}

bool operator==(const string &left, const char *right) {
    return @operator==_string_cstring;
}

bool operator!=(const string &left, const char *right) {
    return @operator!=_string_cstring;
}

bool operator<(const string &left, const char *right) {
    return @operator<_string_cstring;
}

bool operator<=(const string &left, const char *right) {
    return @operator<=_string_cstring;
}

bool operator>(const string &left, const char *right) {
    return @operator>_string_cstring;
}

bool operator>=(const string &left, const char *right) {
    return @operator>=_string_cstring;
}

bool operator==(const char *left, const string &right) {
    return @operator==_cstring_string;
}

bool operator!=(const char *left, const string &right) {
    return @operator!=_cstring_string;
}

bool operator<(const char *left, const string &right) {
    return @operator<_cstring_string;
}

bool operator<=(const char *left, const string &right) {
    return @operator<=_cstring_string;
}

bool operator>(const char *left, const string &right) {
    return @operator>_cstring_string;
}

bool operator>=(const char *left, const string &right) {
    return @operator>=_cstring_string;
}

ostream &operator<<(ostream &os, const string &str) {
    return @operator<<_ostream_string;
}

istream &operator>>(istream &is, string &str) {
    return @operator>>_istream_string;
}

istream &getline(istream &is, string &str) {
    return @getline_istream_string;
}

int stoi(const string &str) {
    return @stoi;
}

int stol(const string &str) {
    return @stoi;
}

int stod(const string &str) {
    return @stod;
}

int stof(const string &str) {
    return @stod;
}`, true
    )
);

function getCapacity(obj: CPPObject<CompleteClassType>) {
    return <MemberSubobject<Int>>obj.getMemberObject("_capacity");
}

function getSize(obj: CPPObject<CompleteClassType>) {
    return <MemberSubobject<Int>>obj.getMemberObject("_size");
}

export function getDataPtr(obj: CPPObject<CompleteClassType>) {
    return <MemberSubobject<PointerType<Char>>>obj.getMemberObject("data_ptr");
}

function extractStringValue(rt: RuntimeExpression, cstr: Value<PointerType<Char>>) {
    return extractCharsFromCString(rt, cstr).charValues.map(c => String.fromCharCode(c.rawValue)).join("");
}

registerOpaqueExpression("string::string_default", {
    type: VoidType.VOID,
    valueCategory: "prvalue",
    operate: (rt: RuntimeOpaqueExpression) => {
        getCapacity(rt.contextualReceiver).writeValue(new Value(initialStrangCapacity, Int.INT));
        getSize(rt.contextualReceiver).writeValue(new Value(0, Int.INT));

        allocateNewArray(rt, rt.contextualReceiver, initialStrangCapacity, [Char.NULL_CHAR])
        // let obj = rt.sim.memory.heap.allocateNewObject(new BoundedArrayType(Char.CHAR, initialStrangCapacity));
    }
});

registerOpaqueExpression("string::string_copy", {
    type: VoidType.VOID,
    valueCategory: "prvalue",
    operate: (rt: RuntimeOpaqueExpression) => {

        let rec = rt.contextualReceiver;
        let other = getLocal<CompleteClassType>(rt, "other");

        let {charValues, validLength} = extractCharsFromCString(rt, getDataPtr(other).getValue());
        copyFromCString(rt, rec, charValues, validLength);
    }
});

// Substring ctor (with 3rd argument provided)
// registerOpaqueExpression("string::string_substring_1", {
//     type: VoidType.VOID,
//     valueCategory: "prvalue",
//     operate: (rt: RuntimeOpaqueExpression) => {

//         let rec = rt.contextualReceiver;
//         let other = getLocal<CompleteClassType>(rt, "other");
//         let pos = getLocal<Int>(rt, "pos").getValue();
        
//         let availableChars = getSize(other).getValue().sub(pos);

//         if (availableChars.rawValue < 0) {
//             rt.sim.eventOccurred(SimulationEvent.CRASH, "The start position you requested in this string constructor is greater than the length of the other string.");
//         }
//         else {
//             let len = getLocal<Int>(rt, "len").getValue();
//             let newSize = len.combine(availableChars, (a,b) => Math.min(a,b));
//             let newCapacity = newSize.addRaw(1);
            
//             let newChars = extractCharsFromCString(rt, getDataPtr(other).getValue()).charValues.slice(pos.rawValue, pos.rawValue + newSize.rawValue);
            
//             // copy regular members
//             getCapacity(rec).writeValue(newCapacity);
//             getSize(rec).writeValue(newSize);

//             // deep copy the array
//             newChars.push(Char.NULL_CHAR);
//             allocateNewArray(rt, rec, newCapacity.rawValue, newChars);
//         }

//     }
// });

// // Substring ctor (without 3rd argument, so use default)
// registerOpaqueExpression("string::string_substring_2", {
//     type: VoidType.VOID,
//     valueCategory: "prvalue",
//     operate: (rt: RuntimeOpaqueExpression) => {
//         let rec = rt.contextualReceiver;
//         let other = getLocal<CompleteClassType>(rt, "other");
//         let pos = getLocal<Int>(rt, "pos").getValue();
        
//         let availableChars = getSize(other).getValue().sub(pos);

//         if (availableChars.rawValue < 0) {
//             rt.sim.eventOccurred(SimulationEvent.CRASH, "The start position you requested in this string constructor is greater than the length of the other string.");
//         }
//         else {
//             let newSize = availableChars;
//             let newCapacity = newSize.addRaw(1);
            
//             // copy regular members
//             getCapacity(rec).writeValue(newCapacity);
//             getSize(rec).writeValue(newSize);

//             // deep copy the array
//             let newChars = extractCharsFromCString(rt, getDataPtr(other).getValue()).charValues.slice(pos.rawValue, pos.rawValue + newSize.rawValue);
//             newChars.push(Char.NULL_CHAR);
//             allocateNewArray(rt, rec, newCapacity.rawValue, newChars);
//         }

//     }
// });

registerOpaqueExpression("string::string_cstring", {
    type: VoidType.VOID,
    valueCategory: "prvalue",
    operate: (rt: RuntimeOpaqueExpression) => {
        let {charValues, validLength} = extractCharsFromCString(rt, getLocal<PointerType<Char>>(rt, "cstr").getValue());
        copyFromCString(rt, rt.contextualReceiver, charValues, validLength);

        
    }
});

registerOpaqueExpression("string::string_cstring_n", {
    type: VoidType.VOID,
    valueCategory: "prvalue",
    operate: (rt: RuntimeOpaqueExpression) => {
        let {charValues, validLength} = extractCharsFromCString(rt, getLocal<PointerType<Char>>(rt, "cstr").getValue(), getLocal<Int>(rt, "n").getValue());
        copyFromCString(rt, rt.contextualReceiver, charValues, validLength);
    }
});

// fill constructor from char
registerOpaqueExpression("string::string_fill", {
    type: VoidType.VOID,
    valueCategory: "prvalue",
    operate: (rt: RuntimeOpaqueExpression) => {

        let rec = rt.contextualReceiver;
        let numChars = getLocal<Int>(rt, "n").getValue();
        let char = getLocal<Char>(rt, "c").getValue();

        getSize(rec).writeValue(numChars);
        getCapacity(rec).writeValue(numChars.addRaw(1));

        // allocate array
        let arrElems = allocateNewArray(rt, rec, numChars.rawValue + 1, []);

        // fill array
        arrElems.forEach((arrElem, i) => arrElem.writeValue(char));

    }
});

registerOpaqueExpression("string::~string", {
    type: VoidType.VOID,
    valueCategory: "prvalue",
    operate: (rt: RuntimeOpaqueExpression) => {
        rt.sim.memory.heap.deleteByAddress(getDataPtr(rt.contextualReceiver).getValue().rawValue);
    }
});

registerOpaqueExpression("string::size", <OpaqueExpressionImpl<Int, "lvalue">> {
    type: Int.INT,
    valueCategory: "lvalue",
    operate: (rt: RuntimeOpaqueExpression<Int, "lvalue">) => {
        return getSize(rt.contextualReceiver);
    }
});

registerOpaqueExpression("string::length", <OpaqueExpressionImpl<Int, "lvalue">> {
    type: Int.INT,
    valueCategory: "lvalue",
    operate: (rt: RuntimeOpaqueExpression<Int, "lvalue">) => {
        return getSize(rt.contextualReceiver);
    }
});

// registerOpaqueExpression("string::resize_1", {
//     type: VoidType.VOID,
//     valueCategory: "prvalue",
//     operate: (rt: RuntimeOpaqueExpression) => {

//     }
// });

// registerOpaqueExpression("string::resize_2", {
//     type: VoidType.VOID,
//     valueCategory: "prvalue",
//     operate: (rt: RuntimeOpaqueExpression) => {

//     }
// });

registerOpaqueExpression("string::capacity", <OpaqueExpressionImpl<Int, "lvalue">> {
    type: Int.INT,
    valueCategory: "lvalue",
    operate: (rt: RuntimeOpaqueExpression<Int, "lvalue">) => {
        return getCapacity(rt.contextualReceiver);
    }
});

registerOpaqueExpression("string::clear", {
    type: VoidType.VOID,
    valueCategory: "prvalue",
    operate: (rt: RuntimeOpaqueExpression) => {
        let rec = rt.contextualReceiver;
        let firstElem = rt.sim.memory.dereference(getDataPtr(rec).getValue());
        firstElem.writeValue(Char.NULL_CHAR);
        getSize(rec).writeValue(new Value(0, Int.INT));
    }
});

registerOpaqueExpression("string::empty", <OpaqueExpressionImpl<Bool, "prvalue">>{
    type: Bool.BOOL,
    valueCategory: "prvalue",
    operate: (rt: RuntimeOpaqueExpression<Bool, "prvalue">) => {
        return getSize(rt.contextualReceiver).getValue().equals(Int.ZERO);
    }
});

// registerOpaqueExpression("string::operator[]", {
//     type: VoidType.VOID,
//     valueCategory: "prvalue",
//     operate: (rt: RuntimeOpaqueExpression) => {

//     }
// });

// registerOpaqueExpression("string::operator[]_const", {
//     type: VoidType.VOID,
//     valueCategory: "prvalue",
//     operate: (rt: RuntimeOpaqueExpression) => {

//     }
// });

registerOpaqueExpression(
    "string::operator[]",
    <OpaqueExpressionImpl<Char, "lvalue">> {
        type: Char.CHAR,
        valueCategory: "lvalue",
        operate: (rt: RuntimeOpaqueExpression<Char, "lvalue">) => {
            let ptr = getDataPtr(rt.contextualReceiver).getValue();
            let pos = getLocal<Int>(rt, "pos").getValue();
            ptr = ptr.pointerOffset(pos);

            if (!ptr.isValid) {
                rt.sim.eventOccurred(SimulationEvent.UNDEFINED_BEHAVIOR, "It looks like the position you requested is out of bounds for that string. The character reference you got back just refers to memory junk somewhere!");
            }

            return rt.sim.memory.dereference(ptr);
        }
    }
);

registerOpaqueExpression(
    "string::operator[]_const",
    <OpaqueExpressionImpl<Char, "lvalue">> {
        type: new Char(true),
        valueCategory: "lvalue",
        operate: (rt: RuntimeOpaqueExpression<Char, "lvalue">) => {
            let ptr = getDataPtr(rt.contextualReceiver).getValue();
            let pos = getLocal<Int>(rt, "pos").getValue();
            ptr = ptr.pointerOffset(pos);

            if (!ptr.isValid) {
                rt.sim.eventOccurred(SimulationEvent.UNDEFINED_BEHAVIOR, "It looks like the position you requested is out of bounds for that string. The character reference you got back just refers to memory junk somewhere!");
            }

            return rt.sim.memory.dereference(ptr);
        }
    }
);

registerOpaqueExpression(
    "string::at",
    <OpaqueExpressionImpl<Char, "lvalue">> {
        type: Char.CHAR,
        valueCategory: "lvalue",
        operate: (rt: RuntimeOpaqueExpression<Char, "lvalue">) => {
            let ptr = getDataPtr(rt.contextualReceiver).getValue();
            let pos = getLocal<Int>(rt, "pos").getValue();
            ptr = ptr.pointerOffset(pos);

            if (!ptr.isValid) {
                rt.sim.eventOccurred(SimulationEvent.CRASH, "It looks like the position you requested is out of bounds for that string. The character reference you got back just refers to memory junk somewhere!");
            }

            return rt.sim.memory.dereference(ptr);
        }
    }
);

registerOpaqueExpression(
    "string::at_const",
    <OpaqueExpressionImpl<Char, "lvalue">> {
        type: new Char(true),
        valueCategory: "lvalue",
        operate: (rt: RuntimeOpaqueExpression<Char, "lvalue">) => {
            let ptr = getDataPtr(rt.contextualReceiver).getValue();
            let pos = getLocal<Int>(rt, "pos").getValue();
            ptr = ptr.pointerOffset(pos);

            if (!ptr.isValid) {
                rt.sim.eventOccurred(SimulationEvent.CRASH, "It looks like the position you requested is out of bounds for that string. The character reference you got back just refers to memory junk somewhere!");
            }

            return rt.sim.memory.dereference(ptr);
        }
    }
);

registerOpaqueExpression(
    "string::front",
    <OpaqueExpressionImpl<Char, "lvalue">> {
        type: Char.CHAR,
        valueCategory: "lvalue",
        operate: (rt: RuntimeOpaqueExpression<Char, "lvalue">) => {
            return rt.sim.memory.dereference(getDataPtr(rt.contextualReceiver).getValue());
    }
});

registerOpaqueExpression(
    "string::front_const",
    <OpaqueExpressionImpl<Char, "lvalue">> {
        type: new Char(true),
        valueCategory: "lvalue",
        operate: (rt: RuntimeOpaqueExpression<Char, "lvalue">) => {
            return rt.sim.memory.dereference(getDataPtr(rt.contextualReceiver).getValue());
    }
});




function addFromCStrings(rt: RuntimeExpression, result: CPPObject<CompleteClassType>, left: Value<PointerType<Char>>, right: Value<PointerType<Char>>, deleteOld: boolean = false) {
    let {charValues: leftChars, validLength: leftValidLength} = extractCharsFromCString(rt, left);
    leftChars.pop(); // remove null char that would otherwise be in the middle of left + right
    let {charValues: rightChars, validLength: rightValidLength} = extractCharsFromCString(rt, right);

    let newChars = leftChars.concat(rightChars);

    let newCapacity = new Value(newChars.length, Int.INT, leftValidLength && rightValidLength);
    let newSize = newCapacity.subRaw(1);

    getCapacity(result).writeValue(newCapacity);
    getSize(result).writeValue(newSize);

    if (deleteOld) {
        rt.sim.memory.heap.deleteByAddress(getDataPtr(result).getValue().rawValue);
    }
    // allocate new array with enough space
    allocateNewArray(rt, result, newCapacity.rawValue, newChars);
}

registerOpaqueExpression(
    "operator+_string_string",
    <OpaqueExpressionImpl<VoidType, "prvalue">> {
        type: VoidType.VOID,
        valueCategory: "prvalue",
        operate: (rt: RuntimeOpaqueExpression<VoidType, "prvalue">) => {
            let returnObject = <CPPObject<CompleteClassType>>rt.containingRuntimeFunction.returnObject;
            assert(returnObject, "String + operator lacking return-by-value object");

            addFromCStrings(rt, returnObject,
                            getDataPtr(getLocal<CompleteClassType>(rt, "left")).getValue(),
                            getDataPtr(getLocal<CompleteClassType>(rt, "right")).getValue());
        }
    }
);

registerOpaqueExpression(
    "operator+_string_cstring",
    <OpaqueExpressionImpl<VoidType, "prvalue">> {
        type: VoidType.VOID,
        valueCategory: "prvalue",
        operate: (rt: RuntimeOpaqueExpression<VoidType, "prvalue">) => {
            let returnObject = <CPPObject<CompleteClassType>>rt.containingRuntimeFunction.returnObject;
            assert(returnObject, "String + operator lacking return-by-value object");

            addFromCStrings(rt, returnObject,
                            getDataPtr(getLocal<CompleteClassType>(rt, "str")).getValue(),
                            getLocal<PointerType<Char>>(rt, "cstr").getValue());
        }
    }
);

registerOpaqueExpression(
    "operator+_cstring_string",
    <OpaqueExpressionImpl<VoidType, "prvalue">> {
        type: VoidType.VOID,
        valueCategory: "prvalue",
        operate: (rt: RuntimeOpaqueExpression<VoidType, "prvalue">) => {
            let returnObject = <CPPObject<CompleteClassType>>rt.containingRuntimeFunction.returnObject;
            assert(returnObject, "String + operator lacking return-by-value object");

            addFromCStrings(rt, returnObject,
                            getLocal<PointerType<Char>>(rt, "cstr").getValue(),
                            getDataPtr(getLocal<CompleteClassType>(rt, "str")).getValue());
        }
    }
);

registerOpaqueExpression(
    "operator+_string_char",
    <OpaqueExpressionImpl<VoidType, "prvalue">> {
        type: VoidType.VOID,
        valueCategory: "prvalue",
        operate: (rt: RuntimeOpaqueExpression<VoidType, "prvalue">) => {
            let returnObject = <CPPObject<CompleteClassType>>rt.containingRuntimeFunction.returnObject;
            assert(returnObject, "String + operator lacking return-by-value object");

            let left = getLocal<CompleteClassType>(rt, "str");
            let right = getLocal<Char>(rt, "c");

                            
            let {charValues: leftChars, validLength: leftValidLength} = extractCharsFromCString(rt, getDataPtr(left).getValue());
            leftChars.pop(); // remove null char that would otherwise be in the middle of left + right
            leftChars.push(right.getValue());
            leftChars.push(Char.NULL_CHAR); // add back on null char

            let newCapacity = new Value(leftChars.length, Int.INT, leftValidLength);
            let newSize = newCapacity.subRaw(1);

            getCapacity(returnObject).writeValue(newCapacity);
            getSize(returnObject).writeValue(newSize);

            // allocate new array with enough space
            allocateNewArray(rt, returnObject, newCapacity.rawValue, leftChars);
        }
    }
);

registerOpaqueExpression(
    "operator+_char_string",
    <OpaqueExpressionImpl<VoidType, "prvalue">> {
        type: VoidType.VOID,
        valueCategory: "prvalue",
        operate: (rt: RuntimeOpaqueExpression<VoidType, "prvalue">) => {
            let returnObject = <CPPObject<CompleteClassType>>rt.containingRuntimeFunction.returnObject;
            assert(returnObject, "String + operator lacking return-by-value object");

            let left = getLocal<Char>(rt, "c");
            let right = getLocal<CompleteClassType>(rt, "str");

                            
            let {charValues: rightChars, validLength: rightValidLength} = extractCharsFromCString(rt, getDataPtr(right).getValue());
            rightChars.unshift(left.getValue())

            let newCapacity = new Value(rightChars.length, Int.INT, rightValidLength);
            let newSize = newCapacity.subRaw(1);

            getCapacity(returnObject).writeValue(newCapacity);
            getSize(returnObject).writeValue(newSize);

            // allocate new array with enough space
            allocateNewArray(rt, returnObject, newCapacity.rawValue, rightChars);
        }
    }
);

function compareStrings(compare: (left: string, right: string) => boolean) {
    return (rt: RuntimeOpaqueExpression<Bool, "prvalue">) => {
        let left = getLocal<CompleteClassType>(rt, "left");
        let right = getLocal<CompleteClassType>(rt, "right");

        // TODO: this doesn't preserve runtime type validity information
        return new Value(compare(extractStringValue(rt, getDataPtr(left).getValue()), extractStringValue(rt, getDataPtr(right).getValue())) ? 1 : 0, Bool.BOOL);
    };
}

function compareStringCstring(compare: (left: string, right: string) => boolean) {
    return (rt: RuntimeOpaqueExpression<Bool, "prvalue">) => {
        let left = getLocal<CompleteClassType>(rt, "left");
        let right = getLocal<PointerType<Char>>(rt, "right");

        // TODO: this doesn't preserve runtime type validity information
        return new Value(compare(extractStringValue(rt, getDataPtr(left).getValue()), extractStringValue(rt, right.getValue())) ? 1 : 0, Bool.BOOL);
    };
}

function compareCstringString(compare: (left: string, right: string) => boolean) {
    return (rt: RuntimeOpaqueExpression<Bool, "prvalue">) => {
        let left = getLocal<PointerType<Char>>(rt, "left");
        let right = getLocal<CompleteClassType>(rt, "right");

        // TODO: this doesn't preserve runtime type validity information
        return new Value(compare(extractStringValue(rt, left.getValue()), extractStringValue(rt, getDataPtr(right).getValue())) ? 1 : 0, Bool.BOOL);
    };
}

registerOpaqueExpression(
    "operator==_string_string",
    <OpaqueExpressionImpl<Bool, "prvalue">> {
        type: Bool.BOOL,
        valueCategory: "prvalue",
        operate: compareStrings((left, right) => left === right)
    }
);

registerOpaqueExpression(
    "operator!=_string_string",
    <OpaqueExpressionImpl<Bool, "prvalue">> {
        type: Bool.BOOL,
        valueCategory: "prvalue",
        operate: compareStrings((left, right) => left !== right)
    }
);

registerOpaqueExpression(
    "operator<_string_string",
    <OpaqueExpressionImpl<Bool, "prvalue">> {
        type: Bool.BOOL,
        valueCategory: "prvalue",
        operate: compareStrings((left, right) => left < right)
    }
);

registerOpaqueExpression(
    "operator<=_string_string",
    <OpaqueExpressionImpl<Bool, "prvalue">> {
        type: Bool.BOOL,
        valueCategory: "prvalue",
        operate: compareStrings((left, right) => left <= right)
    }
);

registerOpaqueExpression(
    "operator>_string_string",
    <OpaqueExpressionImpl<Bool, "prvalue">> {
        type: Bool.BOOL,
        valueCategory: "prvalue",
        operate: compareStrings((left, right) => left > right)
    }
);

registerOpaqueExpression(
    "operator>=_string_string",
    <OpaqueExpressionImpl<Bool, "prvalue">> {
        type: Bool.BOOL,
        valueCategory: "prvalue",
        operate: compareStrings((left, right) => left >= right)
    }
);

registerOpaqueExpression(
    "operator==_string_cstring",
    <OpaqueExpressionImpl<Bool, "prvalue">> {
        type: Bool.BOOL,
        valueCategory: "prvalue",
        operate: compareStringCstring((left, right) => left === right)
    }
);

registerOpaqueExpression(
    "operator!=_string_cstring",
    <OpaqueExpressionImpl<Bool, "prvalue">> {
        type: Bool.BOOL,
        valueCategory: "prvalue",
        operate: compareStringCstring((left, right) => left !== right)
    }
);

registerOpaqueExpression(
    "operator<_string_cstring",
    <OpaqueExpressionImpl<Bool, "prvalue">> {
        type: Bool.BOOL,
        valueCategory: "prvalue",
        operate: compareStringCstring((left, right) => left < right)
    }
);

registerOpaqueExpression(
    "operator<=_string_cstring",
    <OpaqueExpressionImpl<Bool, "prvalue">> {
        type: Bool.BOOL,
        valueCategory: "prvalue",
        operate: compareStringCstring((left, right) => left <= right)
    }
);

registerOpaqueExpression(
    "operator>_string_cstring",
    <OpaqueExpressionImpl<Bool, "prvalue">> {
        type: Bool.BOOL,
        valueCategory: "prvalue",
        operate: compareStringCstring((left, right) => left > right)
    }
);

registerOpaqueExpression(
    "operator>=_string_cstring",
    <OpaqueExpressionImpl<Bool, "prvalue">> {
        type: Bool.BOOL,
        valueCategory: "prvalue",
        operate: compareStringCstring((left, right) => left >= right)
    }
);

registerOpaqueExpression(
    "operator==_cstring_string",
    <OpaqueExpressionImpl<Bool, "prvalue">> {
        type: Bool.BOOL,
        valueCategory: "prvalue",
        operate: compareCstringString((left, right) => left === right)
    }
);

registerOpaqueExpression(
    "operator!=_cstring_string",
    <OpaqueExpressionImpl<Bool, "prvalue">> {
        type: Bool.BOOL,
        valueCategory: "prvalue",
        operate: compareCstringString((left, right) => left !== right)
    }
);

registerOpaqueExpression(
    "operator<_cstring_string",
    <OpaqueExpressionImpl<Bool, "prvalue">> {
        type: Bool.BOOL,
        valueCategory: "prvalue",
        operate: compareCstringString((left, right) => left < right)
    }
);

registerOpaqueExpression(
    "operator<=_cstring_string",
    <OpaqueExpressionImpl<Bool, "prvalue">> {
        type: Bool.BOOL,
        valueCategory: "prvalue",
        operate: compareCstringString((left, right) => left <= right)
    }
);

registerOpaqueExpression(
    "operator>_cstring_string",
    <OpaqueExpressionImpl<Bool, "prvalue">> {
        type: Bool.BOOL,
        valueCategory: "prvalue",
        operate: compareCstringString((left, right) => left > right)
    }
);

registerOpaqueExpression(
    "operator>=_cstring_string",
    <OpaqueExpressionImpl<Bool, "prvalue">> {
        type: Bool.BOOL,
        valueCategory: "prvalue",
        operate: compareCstringString((left, right) => left >= right)
    }
);

registerOpaqueExpression(
    "operator<<_ostream_string",
    <OpaqueExpressionImpl<PotentiallyCompleteClassType, "lvalue">> {
        type: lookupTypeInContext("ostream"),
        valueCategory: "lvalue",
        operate: (rt: RuntimeOpaqueExpression<PotentiallyCompleteClassType, "lvalue">) => {
            rt.sim.cout(getDataPtr(getLocal<CompleteClassType>(rt, "str")).getValue());
            return getLocal<CompleteClassType>(rt, "os");
        }
    }
);

registerOpaqueExpression(
    "operator>>_istream_string",
    <OpaqueExpressionImpl<PotentiallyCompleteClassType, "lvalue">> {
        type: lookupTypeInContext("istream"),
        valueCategory: "lvalue",
        upNext: (rt: RuntimeOpaqueExpression<PotentiallyCompleteClassType, "lvalue">) => {
            if (rt.sim.cin.buffer.length === 0) {
                rt.sim.blockUntilCin();
            }
        },
        operate: (rt: RuntimeOpaqueExpression<PotentiallyCompleteClassType, "lvalue">) => {
            rt.sim.cin.skipws();
            let chars = Char.jsStringToNullTerminatedCharArray(rt.sim.cin.extractWordFromBuffer());

            let str = getLocal<CompleteClassType>(rt, "str");

            rt.sim.memory.heap.deleteByAddress(getDataPtr(str).getValue().rawValue);
            copyFromCString(rt, str, chars)
            return getLocal<CompleteClassType>(rt, "is");
        }
    }
);

registerOpaqueExpression(
    "getline_istream_string",
    <OpaqueExpressionImpl<PotentiallyCompleteClassType, "lvalue">> {
        type: lookupTypeInContext("istream"),
        valueCategory: "lvalue",
        upNext: (rt: RuntimeOpaqueExpression<PotentiallyCompleteClassType, "lvalue">) => {
            if (rt.sim.cin.buffer.length === 0) {
                rt.sim.blockUntilCin();
            }
        },
        operate: (rt: RuntimeOpaqueExpression<PotentiallyCompleteClassType, "lvalue">) => {

            let chars = Char.jsStringToNullTerminatedCharArray(rt.sim.cin.extractLineFromBuffer());

            let str = getLocal<CompleteClassType>(rt, "str");

            rt.sim.memory.heap.deleteByAddress(getDataPtr(str).getValue().rawValue);
            copyFromCString(rt, str, chars)
            return getLocal<CompleteClassType>(rt, "is");
        }
    }
);


registerOpaqueExpression(
    "string::operator=_string",
    <OpaqueExpressionImpl<PotentiallyCompleteClassType, "lvalue">> {
        type: lookupTypeInContext("string"),
        valueCategory: "lvalue",
        operate: (rt: RuntimeOpaqueExpression<PotentiallyCompleteClassType, "lvalue">) => {
            let rec = rt.contextualReceiver;
            let rhs = getLocal<CompleteClassType>(rt, "rhs");
            
            // do nothing if self assignment
            if (rec.address === rhs.address) {
                return rec;
            }

            rt.sim.memory.heap.deleteByAddress(getDataPtr(rec).getValue().rawValue);
            let {charValues, validLength} = extractCharsFromCString(rt, getDataPtr(rhs).getValue());
            copyFromCString(rt, rec, charValues, validLength);
            return rec;
        }
    }
);

registerOpaqueExpression(
    "string::operator=_cstring",
    <OpaqueExpressionImpl<PotentiallyCompleteClassType, "lvalue">> {
        type: lookupTypeInContext("string"),
        valueCategory: "lvalue",
        operate: (rt: RuntimeOpaqueExpression<PotentiallyCompleteClassType, "lvalue">) => {
            let rec = rt.contextualReceiver;
            let cstr = getLocal<PointerType<Char>>(rt, "cstr");

            let oldArrAddr = getDataPtr(rec).getValue().rawValue;
            
            let {charValues, validLength} = extractCharsFromCString(rt, cstr.getValue());
            copyFromCString(rt, rt.contextualReceiver, charValues, validLength);

            rt.sim.memory.heap.deleteByAddress(oldArrAddr);

            return rt.contextualReceiver;
        }
    }
);

registerOpaqueExpression(
    "string::operator=_char",
    <OpaqueExpressionImpl<PotentiallyCompleteClassType, "lvalue">> {
        type: lookupTypeInContext("string"),
        valueCategory: "lvalue",
        operate: (rt: RuntimeOpaqueExpression<PotentiallyCompleteClassType, "lvalue">) => {
            let rec = rt.contextualReceiver;
            let c = getLocal<Char>(rt, "c");
            
            rt.sim.memory.heap.deleteByAddress(getDataPtr(rec).getValue().rawValue);
            copyFromCString(rt, rt.contextualReceiver, [c.getValue(), Char.NULL_CHAR]);
            return rt.contextualReceiver;
        }
    }
);

registerOpaqueExpression(
    "string::operator+=_string",
    <OpaqueExpressionImpl<PotentiallyCompleteClassType, "lvalue">> {
        type: lookupTypeInContext("string"),
        valueCategory: "lvalue",
        operate: (rt: RuntimeOpaqueExpression<PotentiallyCompleteClassType, "lvalue">) => {
            addFromCStrings(rt, rt.contextualReceiver,
                getDataPtr(rt.contextualReceiver).getValue(),
                getDataPtr(getLocal<CompleteClassType>(rt, "rhs")).getValue(), true);
            return rt.contextualReceiver;
        }
    }
);

registerOpaqueExpression(
    "string::operator+=_cstring",
    <OpaqueExpressionImpl<PotentiallyCompleteClassType, "lvalue">> {
        type: lookupTypeInContext("string"),
        valueCategory: "lvalue",
        operate: (rt: RuntimeOpaqueExpression<PotentiallyCompleteClassType, "lvalue">) => {
            addFromCStrings(rt, rt.contextualReceiver,
                getDataPtr(rt.contextualReceiver).getValue(),
                getLocal<PointerType<Char>>(rt, "cstr").getValue(), true);
            return rt.contextualReceiver;
        }
    }
);

registerOpaqueExpression(
    "string::operator+=_char",
    <OpaqueExpressionImpl<PotentiallyCompleteClassType, "lvalue">> {
        type: lookupTypeInContext("string"),
        valueCategory: "lvalue",
        operate: (rt: RuntimeOpaqueExpression<PotentiallyCompleteClassType, "lvalue">) => {
            let rec = rt.contextualReceiver;
            let c = getLocal<Char>(rt, "c");
            
            let orig = extractCharsFromCString(rt, getDataPtr(rt.contextualReceiver).getValue());
<<<<<<< HEAD
            rt.sim.memory.heap.deleteObject(getDataPtr(rec).getValue().rawValue);
            copyFromCString(rt, rt.contextualReceiver, [...orig.charValues.slice(0,-1), c.getValue(), Char.NULL_CHAR], orig.validLength);
=======
            rt.sim.memory.heap.deleteByAddress(getDataPtr(rec).getValue().rawValue);
            copyFromCString(rt, rt.contextualReceiver, [...orig.charValues.slice(0, -1), c.getValue(), Char.NULL_CHAR], orig.validLength);
>>>>>>> 21eac728
            return rt.contextualReceiver;
        }
    }
);



registerOpaqueExpression(
    "stoi",
    <OpaqueExpressionImpl<Int, "prvalue">> {
        type: Int.INT,
        valueCategory: "prvalue",
        operate: (rt: RuntimeOpaqueExpression<Int, "prvalue">) => {
            let str = extractStringValue(rt, getDataPtr(getLocal<CompleteClassType>(rt, "str")).getValue());
            let val = parseInt(str);
            if (!Number.isNaN(val)) {
                return new Value(val, Int.INT);
            }
            else {
                return new Value(Math.floor(Math.random()*100), Int.INT, false);
            }
        }
    }
);


registerOpaqueExpression(
    "stod",
    <OpaqueExpressionImpl<Double, "prvalue">> {
        type: Double.DOUBLE,
        valueCategory: "prvalue",
        operate: (rt: RuntimeOpaqueExpression<Double, "prvalue">) => {
            let str = extractStringValue(rt, getDataPtr(getLocal<CompleteClassType>(rt, "str")).getValue());
            let val = parseFloat(str);
            if (!Number.isNaN(val)) {
                return new Value(val, Double.DOUBLE);
            }
            else {
                return new Value(Math.floor(Math.random()*100), Double.DOUBLE, false);
            }
        }
    }
);




function allocateNewArray(rt: RuntimeExpression, rec: CPPObject<CompleteClassType>, newCapacity: number, values: readonly Value<Char>[]) {
    let arrObj = rt.sim.memory.heap.allocateNewObject(new BoundedArrayType(Char.CHAR, newCapacity));
    let arrElems = arrObj.getArrayElemSubobjects();

    arrElems.forEach((elem, i) => i < values.length ? elem.initializeValue(values[i]) : elem.beginLifetime());
    arrObj.beginLifetime();

    // store pointer to new array
    getDataPtr(rec).writeValue(arrElems[0].getPointerTo());
    return arrElems;
}
// var strangAst = {
//     construct_type : "class_declaration",
//     library_id : "strang",
//     head : {
//         bases : null,
//         key : "class",
//         name : {
//             identifier : "strang"
//         }
//     },
//     member_specs : [
//         {
//             access : "public",
//             members : [


//                 // fill ctor
//                 {
//                     construct_type : "constructor_definition",
//                     args : Lobster.cPlusPlusParser.parse("size_t n, char c", {startRule : "argument_declaration_list"}),
//                     initializer : null,
//                     name : { identifier : "strang"},
//                     body : Statements.OpaqueFunctionBodyBlock.instance({
//                         effects : function(sim: Simulation, rtConstruct: RuntimeConstruct) {
//                             var n = this.blockScope.requiredLookup("n").runtimeLookup(sim, inst).getValue();
//                             var c = this.blockScope.requiredLookup("c").runtimeLookup(sim, inst).getValue();

//                             var charValuesToCopy = [];
//                             var rawN = n.rawValue();
//                             for(var i = 0; i < rawN; ++i) {
//                                 charValuesToCopy.push(c);
//                             }

//                             // add a null char
//                             charValuesToCopy.push(Value.instance(Types.Char.NULL_CHAR, Types.Char.instance()));

//                             var rec = ReceiverEntity.instance(this.containingFunction().receiverType).runtimeLookup(sim, inst);
//                             rec.getMemberSubobject("_capacity").writeValue(n.plus(1));
//                             rec.getMemberSubobject("_size").writeValue(n);

//                             // deep copy the array
//                             var arrObj = DynamicObject.instance(Types.Array.instance(Types.Char.instance(), charValuesToCopy.length));
//                             sim.memory.heap.allocateNewObject(arrObj);
//                             arrObj.writeValue(charValuesToCopy);

//                             // store pointer to new array
//                             var addr = Value.instance(arrObj.address, Types.ArrayPointer.instance(arrObj));
//                             this.blockScope.requiredLookup("data_ptr").runtimeLookup(sim, inst).writeValue(addr);
//                         }
//                     }, null)
//                 },

//                 // destructor
//                 {
//                     construct_type : "destructor_definition",
//                     name : {identifier: "~strang"},
//                     body : Statements.OpaqueFunctionBodyBlock.instance({
//                         effects : function(sim: Simulation, rtConstruct: RuntimeConstruct) {
//                             var rec = ReceiverEntity.instance(this.containingFunction().receiverType).runtimeLookup(sim, inst);
//                             deleteHeapArray(sim, inst, rec.getMemberSubobject("data_ptr"));
//                         }
//                     }, null)
//                 },

//                 // Copy assignment operator
//                 {
//                     construct_type : "function_definition",
//                     declarator : Lobster.cPlusPlusParser.parse("&operator=(const strang &rhs)", {startRule : "declarator"}),
//                     specs : {storageSpecs : [], typeSpecs : ["strang"]},
//                     body : Statements.OpaqueFunctionBodyBlock.instance({
//                         effects : function(sim: Simulation, rtConstruct: RuntimeConstruct) {
//                             var rec = ReceiverEntity.instance(this.containingFunction().receiverType).runtimeLookup(sim, inst);
//                             var rhs = this.blockScope.requiredLookup("rhs").runtimeLookup(sim, inst);

//                             // check for self-assignment, where we just do nothing
//                             if (rec.address == rhs.address) {
//                                 var retType = this.containingFunction().type.returnType;
//                                 var re = ReturnEntity.instance(retType);
//                                 re.runtimeLookup(sim, inst).bindTo(rec);
//                                 return;
//                             }

//                             // delete old array
//                             deleteHeapArray(sim, inst, rec.getMemberSubobject("data_ptr"));

//                             var newSize = rhs.getMemberSubobject("_size").getValue();
//                             var newCapacity = newSize.plus(1);

//                             // copy regular members
//                             rec.getMemberSubobject("_capacity").writeValue(newCapacity);
//                             rec.getMemberSubobject("_size").writeValue(newSize);

//                             // deep copy the array
//                             var arrObj = DynamicObject.instance(Types.Array.instance(Types.Char.instance(), newCapacity));
//                             sim.memory.heap.allocateNewObject(arrObj);
//                             var otherArrValue = rhs.getMemberSubobject("data_ptr").type.arrObj.getValue();
//                             otherArrValue.setRawValue(otherArrValue.rawValue().slice(0, newCapacity));
//                             arrObj.writeValue(otherArrValue);

//                             // store pointer to new array
//                             var addr = Value.instance(arrObj.address, Types.ArrayPointer.instance(arrObj));
//                             this.blockScope.requiredLookup("data_ptr").runtimeLookup(sim, inst).writeValue(addr);

//                             var re = ReturnEntity.instance(this.containingFunction().type.returnType);
//                             re.runtimeLookup(sim, inst).bindTo(rec);
//                         }
//                     }, null)
//                 },

//                 // cstring assignment operator
//                 {
//                     construct_type : "function_definition",
//                     declarator : Lobster.cPlusPlusParser.parse("&operator=(const char *cstr)", {startRule : "declarator"}),
//                     specs : {storageSpecs : [], typeSpecs : ["strang"]},
//                     body : Statements.OpaqueFunctionBodyBlock.instance({
//                         effects : function(sim: Simulation, rtConstruct: RuntimeConstruct) {

//                             var rec = ReceiverEntity.instance(this.containingFunction().receiverType).runtimeLookup(sim, inst);

//                             // delete old array
//                             deleteHeapArray(sim, inst, rec.getMemberSubobject("data_ptr"));

//                             var ptrValue = this.blockScope.requiredLookup("cstr").runtimeLookup(sim, inst).getValue();
//                             copyFromCString.call(this, sim, inst, ptrValue);

//                             var re = ReturnEntity.instance(this.containingFunction().type.returnType);
//                             re.runtimeLookup(sim, inst).bindTo(rec);
//                         }
//                     }, null)
//                 },

//                 // single char assignment operator
//                 {
//                     construct_type : "function_definition",
//                     declarator : Lobster.cPlusPlusParser.parse("&operator=(char c)", {startRule : "declarator"}),
//                     specs : {storageSpecs : [], typeSpecs : ["strang"]},
//                     body : Statements.OpaqueFunctionBodyBlock.instance({
//                         effects : function(sim: Simulation, rtConstruct: RuntimeConstruct) {

//                             replaceStrangArrayWith.call(this, sim, inst, [this.blockScope.requiredLookup("c").runtimeLookup(sim, inst).getValue()]);

//                             var rec = ReceiverEntity.instance(this.containingFunction().receiverType).runtimeLookup(sim, inst);
//                             var re = ReturnEntity.instance(this.containingFunction().type.returnType);
//                             re.runtimeLookup(sim, inst).bindTo(rec);
//                         }
//                     }, null)
//                 },

//                 // Iterator functions - unsupported
//                 mixin(Lobster.cPlusPlusParser.parse("void begin();", {startRule: "member_declaration"}),
//                     {library_unsupported : true}),
//                 mixin(Lobster.cPlusPlusParser.parse("void end();", {startRule: "member_declaration"}),
//                     {library_unsupported : true}),
//                 mixin(Lobster.cPlusPlusParser.parse("void rbegin();", {startRule: "member_declaration"}),
//                     {library_unsupported : true}),
//                 mixin(Lobster.cPlusPlusParser.parse("void rend();", {startRule: "member_declaration"}),
//                     {library_unsupported : true}),
//                 mixin(Lobster.cPlusPlusParser.parse("void cbegin() const;", {startRule: "member_declaration"}),
//                     {library_unsupported : true}),
//                 mixin(Lobster.cPlusPlusParser.parse("void cend() const;", {startRule: "member_declaration"}),
//                     {library_unsupported : true}),
//                 mixin(Lobster.cPlusPlusParser.parse("void crbegin() const;", {startRule: "member_declaration"}),
//                     {library_unsupported : true}),
//                 mixin(Lobster.cPlusPlusParser.parse("void crend() const;", {startRule: "member_declaration"}),
//                     {library_unsupported : true}),

//                 // function size()
//                 {
//                     construct_type : "function_definition",
//                     declarator : Lobster.cPlusPlusParser.parse("size() const", {startRule : "declarator"}),
//                     specs : {storageSpecs : [], typeSpecs : ["size_t"]},
//                     body : Statements.OpaqueFunctionBodyBlock.instance({
//                         effects : function(sim: Simulation, rtConstruct: RuntimeConstruct) {
//                             var size = this.blockScope.requiredLookup("_size").runtimeLookup(sim, inst);
//                             var returnObject = this.containingFunction().getReturnObject(sim, inst.containingRuntimeFunction());
//                             returnObject.writeValue(size);
//                         }
//                     }, null)
//                 },

//                 // function length()
//                 {
//                     construct_type : "function_definition",
//                     declarator : Lobster.cPlusPlusParser.parse("length() const", {startRule : "declarator"}),
//                     specs : {storageSpecs : [], typeSpecs : ["size_t"]},
//                     body : Statements.OpaqueFunctionBodyBlock.instance({
//                         effects : function(sim: Simulation, rtConstruct: RuntimeConstruct) {
//                             var size = this.blockScope.requiredLookup("_size").runtimeLookup(sim, inst);
//                             var returnObject = this.containingFunction().getReturnObject(sim, inst.containingRuntimeFunction());
//                             returnObject.writeValue(size);
//                         }
//                     }, null)
//                 },

//                 // function max_size() - unsupported
//                 mixin(Lobster.cPlusPlusParser.parse("size_t max_size() const;", {startRule: "member_declaration"}),
//                     {library_unsupported : true}),

//                 // function resize(size_t n, char c)
//                 {
//                     construct_type : "function_definition",
//                     declarator : Lobster.cPlusPlusParser.parse("resize(size_t n, char c)", {startRule : "declarator"}),
//                     specs : {storageSpecs : [], typeSpecs : ["void"]},
//                     body : Statements.OpaqueFunctionBodyBlock.instance({
//                         effects : function(sim: Simulation, rtConstruct: RuntimeConstruct) {
//                             var n = this.blockScope.requiredLookup("n").runtimeLookup(sim, inst).getValue();
//                             var c = this.blockScope.requiredLookup("c").runtimeLookup(sim, inst);
//                             resizeStrang.call(this, sim, inst, n, c);
//                         }
//                     }, null)
//                 },


//                 // function resize(size_t n)
//                 {
//                     construct_type : "function_definition",
//                     declarator : Lobster.cPlusPlusParser.parse("resize(size_t n)", {startRule : "declarator"}),
//                     specs : {storageSpecs : [], typeSpecs : ["void"]},
//                     body : Statements.OpaqueFunctionBodyBlock.instance({
//                         effects : function(sim: Simulation, rtConstruct: RuntimeConstruct) {
//                             var n = this.blockScope.requiredLookup("n").runtimeLookup(sim, inst).getValue();
//                             resizeStrang.call(this, sim, inst, n, Types.Char.NULL_CHAR);
//                         }
//                     }, null)
//                 },

//                 // function capacity()
//                 {
//                     construct_type : "function_definition",
//                     declarator : Lobster.cPlusPlusParser.parse("capacity() const", {startRule : "declarator"}),
//                     specs : {storageSpecs : [], typeSpecs : ["size_t"]},
//                     body : Statements.OpaqueFunctionBodyBlock.instance({
//                         effects : function(sim: Simulation, rtConstruct: RuntimeConstruct) {
//                             var size = this.blockScope.requiredLookup("_capacity").runtimeLookup(sim, inst);
//                             var returnObject = this.containingFunction().getReturnObject(sim, inst.containingRuntimeFunction());
//                             returnObject.writeValue(size);
//                         }
//                     }, null)
//                 },

//                 // function reserve() - unsupported
//                 mixin(Lobster.cPlusPlusParser.parse("void reserve();", {startRule: "member_declaration"}),
//                     {library_unsupported : true}),
//                 mixin(Lobster.cPlusPlusParser.parse("void reserve(size_t n);", {startRule: "member_declaration"}),
//                     {library_unsupported : true}),

//                 // function clear()
//                 {
//                     construct_type : "function_definition",
//                     declarator : Lobster.cPlusPlusParser.parse("clear()", {startRule : "declarator"}),
//                     specs : {storageSpecs : [], typeSpecs : ["void"]},
//                     body : Statements.OpaqueFunctionBodyBlock.instance({
//                         effects : function(sim: Simulation, rtConstruct: RuntimeConstruct) {
//                             replaceStrangArrayWith.call(this, sim, inst, []);
//                         }
//                     }, null)
//                 },

//                 // function empty()
//                 {
//                     construct_type : "function_definition",
//                     declarator : Lobster.cPlusPlusParser.parse("empty() const", {startRule : "declarator"}),
//                     specs : {storageSpecs : [], typeSpecs : ["bool"]},
//                     body : Statements.OpaqueFunctionBodyBlock.instance({
//                         effects : function(sim: Simulation, rtConstruct: RuntimeConstruct) {
//                             var size = this.blockScope.requiredLookup("_size").runtimeLookup(sim, inst).getValue();
//                             var returnObject = this.containingFunction().getReturnObject(sim, inst.containingRuntimeFunction());
//                             returnObject.writeValue(size.equals(0));
//                         }
//                     }, null)
//                 },

//                 // function shrink_to_fit() - unsupported
//                 mixin(Lobster.cPlusPlusParser.parse("void shrink_to_fit();", {startRule: "member_declaration"}),
//                     {library_unsupported : true}),

//                 // function operator[] non-const
//                 {
//                     construct_type : "function_definition",
//                     declarator : Lobster.cPlusPlusParser.parse("&operator[](size_t pos)", {startRule : "declarator"}),
//                     specs : {storageSpecs : [], typeSpecs : ["char"]},
//                     body : Statements.OpaqueFunctionBodyBlock.instance({
//                         effects : function(sim: Simulation, rtConstruct: RuntimeConstruct) {
//                             var ptr = this.blockScope.requiredLookup("data_ptr").runtimeLookup(sim, inst).getValue();
//                             var pos = this.blockScope.requiredLookup("pos").runtimeLookup(sim, inst);
//                             ptr.setRawValue(ptr.rawValue() + pos.rawValue() * ptr.type.ptrTo.size);

//                             if (!ptr.isValueValid()) {
//                                 sim.undefinedBehavior("It looks like the position you requested is out of bounds for that string. The character reference you got back just refers to memory junk somewhere!");
//                             }

//                             var obj = sim.memory.dereference(ptr);

//                             var returnRef = ReturnEntity.instance(this.containingFunction().type.returnType).runtimeLookup(sim, inst);
//                             returnRef.bindTo(obj);


//                         }
//                     }, null)
//                 },

//                 // function operator[] const
//                 {
//                     construct_type : "function_definition",
//                     declarator : Lobster.cPlusPlusParser.parse("&operator[](size_t pos) const", {startRule : "declarator"}),
//                     specs : {storageSpecs : [], typeSpecs : ["const", "char"]},
//                     body : Statements.OpaqueFunctionBodyBlock.instance({
//                         effects : function(sim: Simulation, rtConstruct: RuntimeConstruct) {
//                             var ptr = this.blockScope.requiredLookup("data_ptr").runtimeLookup(sim, inst).getValue();
//                             var pos = this.blockScope.requiredLookup("pos").runtimeLookup(sim, inst);
//                             ptr.setRawValue(ptr.rawValue() + pos.rawValue() * ptr.type.ptrTo.size);

//                             if (!ptr.isValueValid()) {
//                                 sim.undefinedBehavior("It looks like the position you requested is out of bounds for that string. The character reference you got back just refers to memory junk somewhere!");
//                             }

//                             var obj = sim.memory.dereference(ptr);

//                             var returnRef = ReturnEntity.instance(this.containingFunction().type.returnType).runtimeLookup(sim, inst);
//                             returnRef.bindTo(obj);


//                         }
//                     }, null)
//                 },

//                 // function at() non-const
//                 {
//                     construct_type : "function_definition",
//                     declarator : Lobster.cPlusPlusParser.parse("&at(size_t pos)", {startRule : "declarator"}),
//                     specs : {storageSpecs : [], typeSpecs : ["char"]},
//                     body : Statements.OpaqueFunctionBodyBlock.instance({
//                         effects : function(sim: Simulation, rtConstruct: RuntimeConstruct) {
//                             var ptr = this.blockScope.requiredLookup("data_ptr").runtimeLookup(sim, inst).getValue();
//                             var pos = this.blockScope.requiredLookup("pos").runtimeLookup(sim, inst);
//                             ptr.setRawValue(ptr.rawValue() + pos.rawValue() * ptr.type.ptrTo.size);

//                             if (!ptr.isValueValid()) {
//                                 sim.undefinedBehavior("It looks like the position you requested is out of bounds for that string. The character reference you got back just refers to memory junk somewhere!");
//                             }

//                             var obj = sim.memory.dereference(ptr);

//                             var returnRef = ReturnEntity.instance(this.containingFunction().type.returnType).runtimeLookup(sim, inst);
//                             returnRef.bindTo(obj);


//                         }
//                     }, null)
//                 },

//                 // function at() const
//                 {
//                     construct_type : "function_definition",
//                     declarator : Lobster.cPlusPlusParser.parse("&at(size_t pos) const", {startRule : "declarator"}),
//                     specs : {storageSpecs : [], typeSpecs : ["const", "char"]},
//                     body : Statements.OpaqueFunctionBodyBlock.instance({
//                         effects : function(sim: Simulation, rtConstruct: RuntimeConstruct) {
//                             var ptr = this.blockScope.requiredLookup("data_ptr").runtimeLookup(sim, inst).getValue();
//                             var pos = this.blockScope.requiredLookup("pos").runtimeLookup(sim, inst);
//                             ptr.setRawValue(ptr.rawValue() + pos.rawValue() * ptr.type.ptrTo.size);

//                             if (!ptr.isValueValid()) {
//                                 sim.undefinedBehavior("It looks like the position you requested is out of bounds for that string. The character reference you got back just refers to memory junk somewhere!");
//                             }

//                             var obj = sim.memory.dereference(ptr);

//                             var returnRef = ReturnEntity.instance(this.containingFunction().type.returnType).runtimeLookup(sim, inst);
//                             returnRef.bindTo(obj);


//                         }
//                     }, null)
//                 },

//                 // function front() non-const
//                 {
//                     construct_type : "function_definition",
//                     declarator : Lobster.cPlusPlusParser.parse("&front()", {startRule : "declarator"}),
//                     specs : {storageSpecs : [], typeSpecs : ["char"]},
//                     body : Statements.OpaqueFunctionBodyBlock.instance({
//                         effects : function(sim: Simulation, rtConstruct: RuntimeConstruct) {
//                             var ptr = this.blockScope.requiredLookup("data_ptr").runtimeLookup(sim, inst).getValue();

//                             if (!ptr.isValueValid()) {
//                                 sim.undefinedBehavior("It looks like the position you requested is out of bounds for that string. The character reference you got back just refers to memory junk somewhere!");
//                             }

//                             var obj = sim.memory.dereference(ptr);

//                             var returnRef = ReturnEntity.instance(this.containingFunction().type.returnType).runtimeLookup(sim, inst);
//                             returnRef.bindTo(obj);


//                         }
//                     }, null)
//                 },

//                 // function front() const
//                 {
//                     construct_type : "function_definition",
//                     declarator : Lobster.cPlusPlusParser.parse("&at(size_t pos) const", {startRule : "declarator"}),
//                     specs : {storageSpecs : [], typeSpecs : ["const", "char"]},
//                     body : Statements.OpaqueFunctionBodyBlock.instance({
//                         effects : function(sim: Simulation, rtConstruct: RuntimeConstruct) {
//                             var ptr = this.blockScope.requiredLookup("data_ptr").runtimeLookup(sim, inst).getValue();
//                             var pos = this.blockScope.requiredLookup("pos").runtimeLookup(sim, inst);
//                             ptr.setRawValue(ptr.rawValue() + pos.rawValue() * ptr.type.ptrTo.size);

//                             if (!ptr.isValueValid()) {
//                                 sim.undefinedBehavior("It looks like the position you requested is out of bounds for that string. The character reference you got back just refers to memory junk somewhere!");
//                             }

//                             var obj = sim.memory.dereference(ptr);

//                             var returnRef = ReturnEntity.instance(this.containingFunction().type.returnType).runtimeLookup(sim, inst);
//                             returnRef.bindTo(obj);


//                         }
//                     }, null)
//                 }
//             ]
//         }
//     ]
// };

// var strangDefinition = ClassDeclaration.instance(strangAst, {
//     parent: null,
//     scope : this.i_globalScope,
//     translationUnit : this,
//     func: globalFunctionContext
// });
// strangDefinition.tryCompileDeclaration();
// strangDefinition.tryCompileDefinition();
// this.topLevelDeclarations.push(strangDefinition);
// this.addNotes(strangDefinition.getNotes());
// strangDefinition.classTypeClass.valueToString = function() {

// };
// strangDefinition.classTypeClass.isValueValid = function() {
//     return false;
// };<|MERGE_RESOLUTION|>--- conflicted
+++ resolved
@@ -1256,13 +1256,8 @@
             let c = getLocal<Char>(rt, "c");
             
             let orig = extractCharsFromCString(rt, getDataPtr(rt.contextualReceiver).getValue());
-<<<<<<< HEAD
-            rt.sim.memory.heap.deleteObject(getDataPtr(rec).getValue().rawValue);
-            copyFromCString(rt, rt.contextualReceiver, [...orig.charValues.slice(0,-1), c.getValue(), Char.NULL_CHAR], orig.validLength);
-=======
             rt.sim.memory.heap.deleteByAddress(getDataPtr(rec).getValue().rawValue);
             copyFromCString(rt, rt.contextualReceiver, [...orig.charValues.slice(0, -1), c.getValue(), Char.NULL_CHAR], orig.validLength);
->>>>>>> 21eac728
             return rt.contextualReceiver;
         }
     }
