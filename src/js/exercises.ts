--- conflicted
+++ resolved
@@ -524,8 +524,6 @@
           }, "", 5000)
         ]
     },
-<<<<<<< HEAD
-=======
     "ch14_01_abs": {
         starterCode: `#include <iostream>
 using namespace std;
@@ -557,17 +555,12 @@
             // no checkpoints, just an example not an exercise
         ]
     },
->>>>>>> 21eac728
     "ch14_01_ex": {
       starterCode: `#include <iostream>
 using namespace std;
       
 // Swap the values of a and b
-<<<<<<< HEAD
-void swap(int a, int b) {
-=======
 void swap(int &a, int &b) {
->>>>>>> 21eac728
   int oldA = a;
   a = b;
   b = oldA;
@@ -576,14 +569,6 @@
 int main() {
   int x = 2;
   int y = 7;
-<<<<<<< HEAD
-
-  // Swap the values of x and y
-  int oldX = x;
-  x = y;
-  y = oldX;
-=======
->>>>>>> 21eac728
   
   swap(x, y);
 
@@ -669,63 +654,6 @@
   cout << "Circumference: " << circleCircumference(rad) << endl;
 }`
     },
-    "ch14_05_ex": {
-      starterCode: `#include <iostream>
-#include <string>
-using namespace std;
-
-// TODO: Write your function here
-
-
-
-
-
-int main() {
-
-  /* CODE FROM LAST CHAPTER - LOOKS FOR PATTERN IN DNA STRING
-
-  string dna = "AGACTGGGACT";
-  string pattern = "GAC";
-  int PATTERN_LENGTH = 3;
-
-  // go through the dna string
-  for(int i=0; i < dna.length() - PATTERN_LENGTH + 1; ++i) { 
-
-    //check if pattern matches
-    bool match = true;
-    for(int j=0; j < PATTERN_LENGTH; ++j) { 
-      if(dna[i+j] != pattern[j]) {
-        match = false;
-      }
-    }
-
-    // print out any matches for pattern
-    if (match == true) {
-      cout << "Pattern 1: " << i << endl;
-    }
-  }
-
-  END CODE FROM LAST CHAPTER */ 
-
-  // TODO: After you've created your function,
-  // uncomment the following lines to test your function
-
-  // cout << matchPattern("AGACTGGGACT", "GAC", 3) << endl; // should print out 1 (true)
-  // cout << matchPattern("AGACTGGGACT", "TTA", 3) << endl; // should print out 0 (false)
-  // cout << matchPattern("AGACTGGGACT", "GGGA", 4) << endl; // should print out 1 (true)
-
-}`,
-      checkpoints: [
-        new IsCompiledCheckpoint("Compiles"),
-        new StaticAnalysisCheckpoint("matchPattern Function", (program: Program) => {
-          let fn = findFirstConstruct(program, Predicates.byFunctionName("matchPattern"));
-          return !!fn;
-        }),
-        new OutputCheckpoint("Correct Output", (output: string) => {
-          return output === "1\n0\n1\n";
-        })
-      ]
-  },
     "ch15_ex_echo": {
         starterCode: `#include <iostream>
 #include <string>
@@ -1126,8 +1054,6 @@
             // No checkpoints
         ]
     },
-<<<<<<< HEAD
-=======
     "ch18_ex_createStruct": {
         starterCode: `#include <iostream>
 #include <string>
@@ -1144,7 +1070,6 @@
             // No checkpoints
         ]
     },
->>>>>>> 21eac728
     "ch18_ex_printRover": {
         starterCode: `#include <iostream>
 #include <string>
